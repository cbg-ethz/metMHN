--- conflicted
+++ resolved
@@ -1,12 +1,8 @@
 __pycache__
 src/crossval.log
-<<<<<<< HEAD
-*.egg-info
-=======
 .venv
 
 # package installation
 build
 dist
-MetaMHN.egg-info
->>>>>>> fd545d50
+*.egg-info