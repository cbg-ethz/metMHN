import numpy as np

from ssr_kronecker_vector import kronvec_sync, kronvec_met, kronvec_prim, kronvec_seed, kronvec, kron_diag
import Utilityfunctions as utils


<<<<<<< HEAD
def R_inv_vec(log_theta: np.array, x: np.array, lam: float,  state: np.array, transpose: bool = False) -> np.array:
    """This computes R^{-1} x = (\lambda I - Q)^{-1} x
=======
def x_partial_Q_y(log_theta: np.array, x: np.array, y: np.array, state: np.array) -> np.array:
    """This function computes x \partial Q y with \partial Q the Jacobian of Q w.r.t. all thetas
    efficiently using the shuffle trick (sic!).

    Args:
        log_theta (np.array): Logarithmic theta values of the MHN 
        x (np.array): x vector to multiply with from the left. Length must equal the number of
        nonzero entries in the state vector.
        y (np.array): y vector to multiply with from the right. Length must equal the number of
        nonzero entries in the state vector.
        state (np.array): Binary state vector, representing the current sample's events.

    Returns:
        np.array: x \partial_(\Theta_{ij}) Q y for i, j = 1, ..., n+1
    """
    n = log_theta.shape[0] - 1

    z = np.zeros(shape=(n + 1, n + 1))

    for i in range(n):
        z_sync = x * kronvec_sync(log_theta=log_theta,
                                  p=y, i=i, n=n, state=state)
        z_prim = x * kronvec_prim(log_theta=log_theta,
                                  p=y, i=i, n=n, state=state)
        z_met = x * kronvec_met(log_theta=log_theta,
                                p=y, i=i, n=n, state=state)

        z[i, -1] = z_met.sum()

        for j in range(n):
            current = state[2*j: 2*j + 2]

            if current.sum() == 0:
                if i == j:
                    z[i, j] = sum([
                        z_sync.sum(),
                        z_prim.sum(),
                        z_met.sum()]
                    )

            elif current.sum() == 2:
                z_sync = z_sync.reshape((-1, 4), order="C")
                z_prim = z_prim.reshape((-1, 4), order="C")
                z_met = z_met.reshape((-1, 4), order="C")

                z[i, j] = sum([
                    z_sync[:, 3].sum(),
                    z_prim[:, [1, 3]].sum(),
                    z_met[:, [2, 3]].sum()]
                )

                if i == j:
                    z[i, j] += sum([
                        z_sync[:, 0].sum(),
                        z_prim[:, [0, 2]].sum(),
                        z_met[:, [0, 1]].sum()]
                    )

                z_sync = z_sync.flatten(order="F")
                z_prim = z_prim.flatten(order="F")
                z_met = z_met.flatten(order="F")

            else:
                z_sync = z_sync.reshape((-1, 2), order="C")
                z_prim = z_prim.reshape((-1, 2), order="C")
                z_met = z_met.reshape((-1, 2), order="C")

                if i != j:
                    if current[1] == 1:  # met mutated
                        z[i, j] = z_met[:, 1].sum()
                    else:  # prim mutated
                        z[i, j] = z_prim[:, 1].sum()
                else:
                    z[i, j] = sum([
                        z_sync[:, 0].sum(),
                        z_prim.sum(),
                        z_met.sum()]
                    )
                z_sync = z_sync.flatten(order="F")
                z_prim = z_prim.flatten(order="F")
                z_met = z_met.flatten(order="F")

    z_seed = x * kronvec_seed(log_theta=log_theta, p=y, n=n, state=state)

    z[-1, -1] = z_seed.sum()

    for j in range(n):
        current = state[2*j: 2*j + 2]

        if current.sum() == 2:
            z_seed = z_seed.reshape((-1, 4), order="C")

            z[-1, j] = z_seed[:, 3].sum()

            z_seed = z_seed.flatten(order="F")

        elif current.sum() == 1:
            z_seed = z_seed.reshape((-1, 2), order="C").flatten(order="F")

    return z


def R_i_jacobian_vec(log_theta: np.array, x: np.array, lam: float,  state: np.array, transpose: bool = False) -> np.array:
    """This computes R_i^{-1} x = (\lambda_i I - Q)^{-1} x
>>>>>>> 1c772c82

    Args:
        log_theta (np.array): Log values of the theta matrix
        x (np.array): Vector to multiply with from the right. Length must equal the number of
        nonzero entries in the state vector.
        lam (float): Value of \lambda
        state (np.array): Binary state vector, representing the current sample's events.


    Returns:
        np.array: R^{-1} x
    """
    n = log_theta.shape[0] - 1

    lidg = -1 / (kron_diag(log_theta=log_theta, n=n, state=state) - lam)
    y = lidg * x

    for _ in range(sum(state) + 1):
        y = lidg * (kronvec(log_theta=log_theta, p=y, n=n,
                            state=state, diag=False, transpose=transpose) + x)

    return y


def R_i_inv_vec(log_theta: np.array, x: np.array, lam: float,  state: np.array, transpose: bool = False) -> np.array:
    """This computes R_i^{-1} x = (\lambda_i I - Q)^{-1} x

    Args:
        log_theta (np.array): Log values of the theta matrix
        x (np.array): Vector to multiply with from the right. Length must equal the number of
        nonzero entries in the state vector.
        lam (float): Value of \lambda_i
        state (np.array): Binary state vector, representing the current sample's events.


    Returns:
        np.array: R_i^{-1} x
    """

    n = log_theta.shape[0] - 1
    diag = lam - kron_diag(log_theta=log_theta, n=n, state=state)

    y = x.copy()

    reachable = utils.reachable_states(n)
    translation = utils.ssr_to_fss(state=state)
    nonsync = np.array([])
    sync = np.arange(1 << 2 * n + 1)[translation]
    if state[-1] == 1:
        sync, nonsync = np.split(translation, 2)
        sync, nonsync = np.arange(
            1 << 2 * n)[sync], np.arange(1 << 2 * n, 1 << 2 * n + 1)[nonsync]
    translation = np.arange(1 << 2 * n + 1)[translation]

    for i in sync:
        i_index = np.where(translation == i)[0][0]
        y[i_index] /= diag[i_index]

        if not reachable[i]:
            continue

        bit_setter = 3
        for j in range(n):
            modified_i = (i | bit_setter)

            if modified_i != i and modified_i in sync:
                i_copy = i
                theta = 0
                for k in range(n):
                    if i_copy & 1:
                        theta += log_theta[j, k]
                    i_copy >>= 2
                y[np.where(translation == modified_i)[0][0]
                  ] += np.exp(theta + log_theta[j, j]) * y[i_index]
            bit_setter <<= 2

        if state[-1] == 1:
            i_copy = i
            theta = 0
            for k in range(n):
                if i_copy & 1:
                    theta += log_theta[-1, k]
                i_copy >>= 2
            y[np.where(translation == i | 1 << 2*n)[0][0]
              ] += np.exp(theta + log_theta[-1, -1]) * y[i_index]

    for i in nonsync:
        i_index = np.where(translation == i)[0][0]
        y[i_index] /= diag[i_index]

        bit_setter = 1
        for j in range(n):

            # primary

            modified_i = (i | bit_setter)
            if modified_i != i and modified_i in nonsync:
                i_copy = i
                theta = 0
                for k in range(n):
                    if i_copy & 1:
                        theta += log_theta[j, k]
                    i_copy >>= 2
                y[np.where(translation == modified_i)[0][0]
                  ] += np.exp(theta + log_theta[j, j]) * y[i_index]

            bit_setter <<= 1

            # metastasis

            modified_i = (i | bit_setter)
            if modified_i != i and modified_i in nonsync:
                i_copy = i
                theta = 0
                for k in range(n):
                    if i_copy & 2:
                        theta += log_theta[j, k]
                    i_copy >>= 2
                y[np.where(translation == modified_i)[
                    0][0]] += np.exp(theta + log_theta[j, -1] + log_theta[j, j]) * y[i_index]

            bit_setter <<= 1

    return y


def gradient(log_theta: np.array, p_D: np.array, lam1: float, lam2: float, state: np.array) -> np.array:
    """This computes the gradient of the score function, which is the log-likelihood of a data vector p_D
    with respect to the log_theta matrix

    Args:
        log_theta (np.array): Log values of the theta matrix.
        p_D (np.array): Data vector.
        lam1 (float): Rate of the first sampling.
        lam2 (float): Rate of the second sampling.
        state (np.array): Binary state vector, representing the current sample's events.


    Returns:
        np.array: \partial_theta (p_D^T log p_theta)
    """

    restricted = utils.ssr_to_fss(state)

    reachable = utils.reachable_states(log_theta.shape[0] - 1)
    if np.any(p_D[~reachable[restricted]] != 0):
        raise ValueError("The data vector contains unreachable states.")

    n_ss = sum(state)
    p_0 = np.zeros(2**n_ss)
    p_0[0] = 1
    lam = (lam1 * lam2 / (lam1 - lam2))
<<<<<<< HEAD
    R_1_inv_p_0 = R_inv_vec(
=======
    R_1_inv_p_0 = R_i_jacobian_vec(
>>>>>>> 1c772c82
        log_theta=log_theta,
        x=p_0,
        lam=lam1,
        state=state)

<<<<<<< HEAD
    R_2_inv_p_0 = R_inv_vec(
=======
    R_2_inv_p_0 = R_i_jacobian_vec(
>>>>>>> 1c772c82
        log_theta=log_theta,
        x=p_0,
        lam=lam2,
        state=state
    )

    p_theta = lam * (R_1_inv_p_0 - R_2_inv_p_0)

    # some states are not reachable and therefore have zero probability density
    minuend = p_D * np.divide(lam, p_theta, where=reachable[restricted])
    subtrahend = minuend.copy()
<<<<<<< HEAD
    minuend = R_inv_vec(log_theta=log_theta, x=minuend,
                          lam=lam2, state=state, transpose=True)
    subtrahend = R_inv_vec(log_theta=log_theta, x=minuend,
                             lam=lam1, state=state, transpose=True)
=======
    minuend = R_i_jacobian_vec(log_theta=log_theta, x=minuend,
                               lam=lam2, state=state, transpose=True)
    subtrahend = R_i_jacobian_vec(log_theta=log_theta, x=minuend,
                                  lam=lam1, state=state, transpose=True)
>>>>>>> 1c772c82
    minuend = x_partial_Q_y(log_theta=log_theta,
                            x=minuend, y=R_2_inv_p_0, state=state)
    subtrahend = x_partial_Q_y(
        log_theta=log_theta, x=subtrahend, y=R_1_inv_p_0, state=state)

    return minuend - subtrahend


def log_likelihood(log_theta: np.array, p_D: np.array, lam1: float, lam2: float, state: np.array) -> float:

    reachable = utils.reachable_states(log_theta.shape[0] - 1)
    if np.any(p_D[~reachable] != 0):
        raise ValueError("The data vector contains unreachable states.")

    p_0 = np.zeros(2 ** state.sum())
    p_0[0] = 1
<<<<<<< HEAD
    p_th = R_inv_vec(
=======
    p_th = R_i_jacobian_vec(
>>>>>>> 1c772c82
        log_theta=log_theta,
        x=p_0,
        lam=lam2,
        state=state
<<<<<<< HEAD
    ) - R_inv_vec(
=======
    ) - R_i_jacobian_vec(
>>>>>>> 1c772c82
        log_theta=log_theta,
        x=p_0,
        lam=lam1,
        state=state
    )
    p_th *= lam1 * lam2 / (lam1 - lam2)

    return np.dot(
        p_D[utils.ssr_to_fss(state) & reachable],
        np.log(p_th[reachable[utils.ssr_to_fss(state)]])
<<<<<<< HEAD
    )


if __name__ == "__main__":

    pass
=======
    )
>>>>>>> 1c772c82
<|MERGE_RESOLUTION|>--- conflicted
+++ resolved
@@ -4,10 +4,6 @@
 import Utilityfunctions as utils
 
 
-<<<<<<< HEAD
-def R_inv_vec(log_theta: np.array, x: np.array, lam: float,  state: np.array, transpose: bool = False) -> np.array:
-    """This computes R^{-1} x = (\lambda I - Q)^{-1} x
-=======
 def x_partial_Q_y(log_theta: np.array, x: np.array, y: np.array, state: np.array) -> np.array:
     """This function computes x \partial Q y with \partial Q the Jacobian of Q w.r.t. all thetas
     efficiently using the shuffle trick (sic!).
@@ -112,7 +108,6 @@
 
 def R_i_jacobian_vec(log_theta: np.array, x: np.array, lam: float,  state: np.array, transpose: bool = False) -> np.array:
     """This computes R_i^{-1} x = (\lambda_i I - Q)^{-1} x
->>>>>>> 1c772c82
 
     Args:
         log_theta (np.array): Log values of the theta matrix
@@ -265,21 +260,13 @@
     p_0 = np.zeros(2**n_ss)
     p_0[0] = 1
     lam = (lam1 * lam2 / (lam1 - lam2))
-<<<<<<< HEAD
-    R_1_inv_p_0 = R_inv_vec(
-=======
     R_1_inv_p_0 = R_i_jacobian_vec(
->>>>>>> 1c772c82
         log_theta=log_theta,
         x=p_0,
         lam=lam1,
         state=state)
 
-<<<<<<< HEAD
-    R_2_inv_p_0 = R_inv_vec(
-=======
     R_2_inv_p_0 = R_i_jacobian_vec(
->>>>>>> 1c772c82
         log_theta=log_theta,
         x=p_0,
         lam=lam2,
@@ -291,17 +278,10 @@
     # some states are not reachable and therefore have zero probability density
     minuend = p_D * np.divide(lam, p_theta, where=reachable[restricted])
     subtrahend = minuend.copy()
-<<<<<<< HEAD
-    minuend = R_inv_vec(log_theta=log_theta, x=minuend,
-                          lam=lam2, state=state, transpose=True)
-    subtrahend = R_inv_vec(log_theta=log_theta, x=minuend,
-                             lam=lam1, state=state, transpose=True)
-=======
     minuend = R_i_jacobian_vec(log_theta=log_theta, x=minuend,
                                lam=lam2, state=state, transpose=True)
     subtrahend = R_i_jacobian_vec(log_theta=log_theta, x=minuend,
                                   lam=lam1, state=state, transpose=True)
->>>>>>> 1c772c82
     minuend = x_partial_Q_y(log_theta=log_theta,
                             x=minuend, y=R_2_inv_p_0, state=state)
     subtrahend = x_partial_Q_y(
@@ -318,20 +298,12 @@
 
     p_0 = np.zeros(2 ** state.sum())
     p_0[0] = 1
-<<<<<<< HEAD
-    p_th = R_inv_vec(
-=======
     p_th = R_i_jacobian_vec(
->>>>>>> 1c772c82
         log_theta=log_theta,
         x=p_0,
         lam=lam2,
         state=state
-<<<<<<< HEAD
-    ) - R_inv_vec(
-=======
     ) - R_i_jacobian_vec(
->>>>>>> 1c772c82
         log_theta=log_theta,
         x=p_0,
         lam=lam1,
@@ -342,13 +314,4 @@
     return np.dot(
         p_D[utils.ssr_to_fss(state) & reachable],
         np.log(p_th[reachable[utils.ssr_to_fss(state)]])
-<<<<<<< HEAD
-    )
-
-
-if __name__ == "__main__":
-
-    pass
-=======
-    )
->>>>>>> 1c772c82
+    )