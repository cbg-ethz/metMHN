import kronecker_vector as fss
import numpy as np
import Utilityfunctions as utils

def jacobi(log_theta: np.array, b: np.array, lam: float, transpose: bool = False, x_inp: np.array = None) -> np.array:
    """
    This function computes (I-Q)x=b using jacobi iteration
    Args:
        log_theta (np.array): Logarithmic theta matrix
        b (np.array): State vector, resolvent is multiplied from the left to this vector
        x (np.aray): Helper vector, result of (lam*I-Q)^-1 b
        lam (float): rate of sampling
        transpose (bool): Flag, indicates whether Q should be transposed
    Returns:
        np.array: (lam*I-Q)^-1 b
    """
    n = log_theta.shape[0]-1
    if x_inp is None:
        x = np.ones(2**(2*n+1))/(2**(2*n+1))
    else:
        x = x_inp.copy()
    dg = fss.diag_q(log_theta) + lam
    
    for _ in range(2*n+2):
        x = b + fss.kronvec(log_theta, x, diag=False, transpose=transpose)
        x = x/dg
    return x


def generate_pths(log_theta: np.array, p_0: np.array, lam1: float, lam2: float) -> np.array:
    """
    calculates the two components of the pth vector
    Args:
        log_theta (np.array): logarithmic theta matrix
        p_0 (np.array): starting distribution
        lam1 (float): rate of first diagnosis
        lam2 (float): rate of second diagnosis

    Returns:
         np.array: pth1, pth2
    """
<<<<<<< HEAD
    return jacobi(log_theta, p_0, lam1), jacobi(log_theta, p_0, lam2)
=======
    pTh1 = jacobi(log_theta, p0, lam1)
    pTh2 = jacobi(log_theta, p0, lam2)
    return pTh1, pTh2
>>>>>>> 1c772c82


def diag_forward(log_theta: np.array, p: np.array) -> np.array:
    """
    calculates stationary distribution using diagnosis formalism
    Arguments:
        theta (np.array): logarithmic theta matrix
        p (np.array): Starting distribution
    Returns:
        np.array: stationary distribution
    """
    n = log_theta.shape[0]-1
    diagnosed = fss.diag_diagnosis(n)
    dg = fss.diag_q(log_theta)+diagnosed
    for i in range(2*n+1):
        np.divide(p, dg, out=p, where=dg != 0)
        p = fss.kronvec(log_theta, p.copy(), False) + diagnosed*p
    return p


<<<<<<< HEAD
def log_likelihood(log_theta: np.array, p_D: np.array, lam1: float, lam2: float,
               p_th_1_space: np.array, p_th_2_space: np.array) -> float:
=======
def likelihood(log_theta: np.array, pd: np.array, lam1: float, lam2: float,
               pTh1_space: np.array, pTh2_space: np.array) -> float:
>>>>>>> 1c772c82
    """
    This function computes the log likelihood score
    Args:
        log_theta (np.array): Logarithmic theta matrix
        p_D (np.array): Vector holding empirical frequencies of genotypes in a dataset
        lam1 (float): Rate of first sampling
        lam2 (float): Rate of second sampling
        p_th_1_space (np.array): Second term needed to calculate pth
        p_th_2_space (np.array): First term need to calculate pth
    Returns:
         float: pd^T log(p_th)
    """
    n = log_theta.shape[0] - 1
    p_0 = np.zeros(2 ** (2 * n + 1))
    p_0[0] = 1
    p_th_1_space, p_th_2_space = generate_pths(log_theta, p_0, lam1, lam2)
    p_th = lam1 * lam2 / (lam1 - lam2) * (p_th_2_space - p_th_1_space)
    return p_D.dot(np.log(p_th, out=np.zeros_like(p_th), where=utils.reachable_states(n=n)))

def grad_ij(log_theta: np.array, pD: np.array, lam1: float, i: int, j: int, p0: np.array) -> float:
    n = log_theta.shape[0]-1
    pTh = jacobi(log_theta, p0, lam1)
    dQ = fss.dqvec(log_theta, pTh, i, j)
    p = jacobi(log_theta, dQ, lam1)
    p_marg = utils.marginalize(p, n, False)
    pTh_marg = utils.marginalize(pTh, n, False)
    q = np.divide(pD, pTh_marg, out=np.zeros_like(pD), where=pTh_marg != 0)
    return q.dot(p_marg)


def gradient(log_theta: np.array, p_D: np.array, lam1: float, lam2: float, n: int, p_0: np.array,
             p_th_1_space: np.array = None, p_th_2_space: np.array = None) -> np.array:
    """
    Calculates the gradient of the likelihood
    Args:
        log_theta (np.array): logarithmic theta matrix
        p_D (np.array): Data vector holding frequencies of genotypes in D
        lam1 (float): Rate of first diagnosis
        lam2 (float): Rate of delta t
        n (int): Number of mutations
        p_0 (np.array): Starting distribution
        p_th_1_space (np.array): First component of p_th, updated in the previous call to likelihood
        p_th_2_space (np.array): Second component of p_th, updated in the previous call to likelihood
    Returns:
         np.array: g, gradient of likelihood
    """
    # Build p_theta
    if p_th_1_space is None and p_th_2_space is None:
        p_th_1, p_th_2 = generate_pths(log_theta, p_0, lam1, lam2)
    else:
        p_th_1 = p_th_1_space
        p_th_2 = p_th_2_space
    lam_ratio = lam1 * lam2 / (lam1 - lam2)
<<<<<<< HEAD
    p_th = lam_ratio * (p_th_2 - p_th_1)

=======
    pTh = lam_ratio * (pTh2 - pTh1)
    pTh = pTh1
>>>>>>> 1c772c82
    # Build the vector to multiply from the left to dQ/d th
    q = np.divide(p_D, p_th, out=np.zeros_like(p_D), where=p_th != 0)
    q1 = jacobi(log_theta, q, lam1, True)
    q2 = jacobi(log_theta, q, lam2, True)
<<<<<<< HEAD
    d_theta = fss.x_partial_Q_y(log_theta, q2, p_th_2, n) - fss.x_partial_Q_y(log_theta, q1, p_th_1, n)

=======
    d_theta = fss.q_partialQ_pth(log_theta, q2, pTh2, n) - fss.q_partialQ_pth(log_theta, q1, pTh1, n)
    d_theta = fss.q_partialQ_pth(log_theta, q1, pTh1, n)
>>>>>>> 1c772c82
    # Derivatives wrt. lam1 and lam2
    d_lam1 = q.dot(-1 * lam2/(lam1*(lam1 - lam2)) * p_th + lam_ratio * jacobi(log_theta, p_th_1, lam1))
    d_lam2 = q.dot(lam1 / (lam2 * (lam1 - lam2)) * p_th - lam_ratio * jacobi(log_theta, p_th_2, lam2))

    # Full gradient
    return np.append(lam_ratio*d_theta.flatten(), [d_lam1, d_lam2])<|MERGE_RESOLUTION|>--- conflicted
+++ resolved
@@ -39,13 +39,7 @@
     Returns:
          np.array: pth1, pth2
     """
-<<<<<<< HEAD
     return jacobi(log_theta, p_0, lam1), jacobi(log_theta, p_0, lam2)
-=======
-    pTh1 = jacobi(log_theta, p0, lam1)
-    pTh2 = jacobi(log_theta, p0, lam2)
-    return pTh1, pTh2
->>>>>>> 1c772c82
 
 
 def diag_forward(log_theta: np.array, p: np.array) -> np.array:
@@ -66,13 +60,8 @@
     return p
 
 
-<<<<<<< HEAD
 def log_likelihood(log_theta: np.array, p_D: np.array, lam1: float, lam2: float,
                p_th_1_space: np.array, p_th_2_space: np.array) -> float:
-=======
-def likelihood(log_theta: np.array, pd: np.array, lam1: float, lam2: float,
-               pTh1_space: np.array, pTh2_space: np.array) -> float:
->>>>>>> 1c772c82
     """
     This function computes the log likelihood score
     Args:
@@ -92,6 +81,7 @@
     p_th = lam1 * lam2 / (lam1 - lam2) * (p_th_2_space - p_th_1_space)
     return p_D.dot(np.log(p_th, out=np.zeros_like(p_th), where=utils.reachable_states(n=n)))
 
+
 def grad_ij(log_theta: np.array, pD: np.array, lam1: float, i: int, j: int, p0: np.array) -> float:
     n = log_theta.shape[0]-1
     pTh = jacobi(log_theta, p0, lam1)
@@ -101,7 +91,6 @@
     pTh_marg = utils.marginalize(pTh, n, False)
     q = np.divide(pD, pTh_marg, out=np.zeros_like(pD), where=pTh_marg != 0)
     return q.dot(p_marg)
-
 
 def gradient(log_theta: np.array, p_D: np.array, lam1: float, lam2: float, n: int, p_0: np.array,
              p_th_1_space: np.array = None, p_th_2_space: np.array = None) -> np.array:
@@ -126,24 +115,14 @@
         p_th_1 = p_th_1_space
         p_th_2 = p_th_2_space
     lam_ratio = lam1 * lam2 / (lam1 - lam2)
-<<<<<<< HEAD
     p_th = lam_ratio * (p_th_2 - p_th_1)
 
-=======
-    pTh = lam_ratio * (pTh2 - pTh1)
-    pTh = pTh1
->>>>>>> 1c772c82
     # Build the vector to multiply from the left to dQ/d th
     q = np.divide(p_D, p_th, out=np.zeros_like(p_D), where=p_th != 0)
     q1 = jacobi(log_theta, q, lam1, True)
     q2 = jacobi(log_theta, q, lam2, True)
-<<<<<<< HEAD
     d_theta = fss.x_partial_Q_y(log_theta, q2, p_th_2, n) - fss.x_partial_Q_y(log_theta, q1, p_th_1, n)
 
-=======
-    d_theta = fss.q_partialQ_pth(log_theta, q2, pTh2, n) - fss.q_partialQ_pth(log_theta, q1, pTh1, n)
-    d_theta = fss.q_partialQ_pth(log_theta, q1, pTh1, n)
->>>>>>> 1c772c82
     # Derivatives wrt. lam1 and lam2
     d_lam1 = q.dot(-1 * lam2/(lam1*(lam1 - lam2)) * p_th + lam_ratio * jacobi(log_theta, p_th_1, lam1))
     d_lam2 = q.dot(lam1 / (lam2 * (lam1 - lam2)) * p_th - lam_ratio * jacobi(log_theta, p_th_2, lam2))
