import likelihood as fss
import ssr_likelihood as ssr
import numpy as np
import kronecker_vector as kv
import ssr_kronecker_vector as ssr_kv
import Utilityfunctions as utils
import explicit_statetespace as essp
import unittest


class KroneckerTestCase(unittest.TestCase):
    @classmethod
    def setUp(self):
        self.n = 5
        self.log_theta = utils.random_theta(self.n, 0.4)
        self.Q = essp.build_q(self.log_theta)
        self.q_diag = np.diag(np.diag(self.Q))
        self.p0 = np.zeros(2**(2*self.n+1))
        self.p0[0] = 1
<<<<<<< HEAD
        self.lam1 = np.random.exponential(10, 1)
        self.lam2 = np.random.exponential(10, 1)
        self.R = self.lam1*np.eye(2**(2*self.n + 1)) - self.Q
        self.state = np.random.randint(2, size=2*self.n+1)
        self.n_ss = self.state.sum()
        self.pTh1, self.pTh2 = fss.generate_pths(self.log_theta, self.p0, self.lam1, self.lam2)
=======
        self.lam1 = np.random.exponential(1, 1)
        self.lam2 = np.random.exponential(1, 1)
        self.R = self.lam1*np.eye(2**(2*self.n +1)) - self.Q
        self.pTh1, self.pTh2 = fss.generate_pths(self.theta, self.p0, self.lam1, self.lam2)
>>>>>>> 25248ecf
        self.pTh = self.lam1 * self.lam2 / (self.lam1 - self.lam2)*(self.pTh2 - self.pTh1)


    def test_fss_q_p(self):
        """
        tests whether implicit and explicit version of Q(theta) p return the same results
        """
        self.assertTrue(
            np.allclose(
                self.Q @ self.p0,
                kv.qvec(self.log_theta, self.p0, True, False)
            )
        )

    def test_fss_q_transp_p(self):
        """
        tests whether implicit and explicit version of Q(theta)^T p return the same results
        """
        self.assertTrue(
            np.allclose(
                self.Q.T @ self.p0,
                kv.qvec(log_theta=self.log_theta,
                        p=self.p0, diag=True, transp=True)
            )
        )


    def test_fss_diag_Q_p(self):
        """
        tests whether implicit and explicit version of diag(Q(theta)) * p return the same results
        """
        self.assertTrue(
            np.allclose(
                self.q_diag @ self.p0,
                (-1) * kv.diag_q(self.log_theta) * self.p0
            )
        )


    def test_fss_q_no_diag_p(self):
        """
        tests whether implicit and explicit verion of (Q - diag(Q(theta))) p return the same results
        """
        self.assertTrue(
            np.allclose(
                (self.Q - self.q_diag) @ self.p0,
                kv.qvec(self.log_theta, self.p0, False, False)
            )
        )


    def test_fss_resolvent_p(self):
        """
        tests whether implicit and explicit version of (lambda * I - Q(theta))^(-1) p return the same results
        """
        self.assertTrue(
            np.allclose(
                np.linalg.solve(self.R.T, self.p0),
                fss.jacobi(self.log_theta, self.p0, self.lam1, transp=True)
            )
        )


    def test_gen_pths(self):
        """
        tests if pTh is a valid distribution
        """
        self.assertTrue(np.around(sum(self.pTh), decimals=5) == 1)


    def test_fss_q_grad_p(self):
        """
        tests whether implicit and explicit versions of q (d Q/d theta) p return the same results
        """
        p = fss.jacobi(self.log_theta, self.p0, self.lam1)
        q = fss.jacobi(self.log_theta, p, self.lam1, transp=True)
        theta_test = np.zeros_like(self.log_theta)
        self.assertTrue(
            np.allclose(
                essp.build_q_grad_p(theta_test, q, p),
                kv.q_partialQ_pth(theta_test, q, p, self.n)
            )
        )

    def test_ssr_Q_p(self):
        """
        Tests restricted version of Q(theta) e_i for e_i the
        ith standard base vector
        """
        for j in range(1 << self.n_ss):
            with self.subTest(j=j):
                p = np.zeros(1 << self.n_ss)
                p[j] = 1
                self.assertTrue(np.allclose(
                    essp.ssr_build_q(dpoint=self.state,
                                     log_theta=self.log_theta) @ p,
                    ssr_kv.kronvec(log_theta=self.log_theta, p=p,
                                n=self.n, state=self.state)
                ))

    def test_ssr_Q_no_diag_p(self):
        """
        Tests restricted version of (Q(theta) - diag(Q(theta))) e_i for e_i the
        ith standard base vector
        """
        for j in range(1 << self.n_ss):
            with self.subTest(j=j):
                p = np.zeros(1 << self.n_ss)
                p[j] = 1
                q = ssr_kv.kronvec(log_theta=self.log_theta,
                                   p=p, n=self.n, state=self.state)
                q[j] = 0
                self.assertTrue(np.allclose(
                    q,
                    ssr_kv.kronvec(log_theta=self.log_theta, p=p,
                                n=self.n, state=self.state, diag=False)
                ))

    def test_ssr_diag_Q(self):
        """
        Tests restricted version of diag(Q(theta))
        """
        self.assertTrue(np.allclose(
            np.diag(essp.ssr_build_q(
                dpoint=self.state, log_theta=self.log_theta)),
            ssr_kv.kron_diag(log_theta=self.log_theta,
                             n=self.n, state=self.state)
        ))

    def test_ssr_resolvent_p(self):
        """
        Test the restricted version of R^-1 e_i = (lam I - Q)^-1 e_i for e_i the
        ith standard base vector
        """
        for j in range(1 << self.n_ss):
            with self.subTest(j=j):
                p = np.zeros(1 << self.n_ss)
                p[j] = 1
                assert (np.allclose(
                    np.linalg.inv(self.lam1 * np.identity(1 << self.n_ss)
                        - essp.ssr_build_q(dpoint=self.state, log_theta=self.log_theta)) @ p,
                    ssr.R_i_inv_vec(log_theta=self.log_theta,
                                    x=p, lam=self.lam1, state=self.state),
                ))

    def test_ssr_Q_T_p(self):
        """
        Tests restricted version of Q(theta).T e_i for e_i the
        ith standard base vector
        """
        for j in range(1 << self.n_ss):
            with self.subTest(j=j):
                p = np.zeros(1 << self.n_ss)
                p[j] = 1
                assert (np.allclose(
                    essp.ssr_build_q(dpoint=self.state,
                                     log_theta=self.log_theta).T @ p,
                    ssr.kronvec(log_theta=self.log_theta, p=p,
                                n=self.n, state=self.state, transpose=True)
                ))

    def test_ssr_Q_no_diag_T_p(self):
        """
        Tests restricted version of (Q(theta).T - diag(Q(theta))) e_i for e_i the
        ith standard base vector
        """
        for j in range(1 << self.n_ss):
            with self.subTest(j=j):
                p = np.zeros(1 << self.n_ss)
                p[j] = 1
                q = ssr_kv.kronvec(log_theta=self.log_theta,
                                   p=p, n=self.n, state=self.state, transpose=True)
                q[j] = 0
                self.assertTrue(np.allclose(
                    q,
                    ssr_kv.kronvec(log_theta=self.log_theta, p=p,
                                n=self.n, state=self.state, diag=False, transpose=True)
                ))

    def test_ssr_q_grad_p(self):
        """
        Tests restricted version of q (d Q/d theta) p
        """
        restricted = utils.ssr_to_fss(self.state)
        p = ssr.R_i_inv_vec(log_theta=self.log_theta, x=self.p0[restricted],
                            lam=self.lam1, state=self.state)
        q = ssr.R_i_inv_vec(log_theta=self.log_theta, x=self.p0[restricted],
                            lam=self.lam1, state=self.state, transpose=True)
        p_fss = np.zeros(1 << (2*self.n + 1))
        q_fss = np.zeros(1 << (2*self.n + 1))
        p_fss[restricted] = p
        q_fss[restricted] = q
        self.assertTrue(
            np.allclose(
                kv.q_partialQ_pth(log_theta=self.log_theta,
                                  q=p_fss, pTh=q_fss, n=self.n),
                ssr.x_partial_Q_y(log_theta=self.log_theta,
                                  x=p, y=q, state=self.state)
            )
        )


    def test_fss_grad(self):
        """
        tests if the numeric and the analytic gradient of S_D d S_D/ d theta_ij for all ij match
        Adapted from https://github.com/spang-lab/LearnMHN/blob/main/test/test_state_space_restriction.py
        """
        pD = utils.finite_sample(self.pTh, 50)
        h = 1e-10
<<<<<<< HEAD
        original_score = fss.likelihood(self.log_theta, pD, self.lam1, self.lam2, self.pTh1, self.pTh2)
        # compute the gradient numerically
=======
        original_score = fss.likelihood(self.theta, pD, self.lam1, self.lam2, self.pTh1, self.pTh2)
        # compute the partial derivatives dS_D/d theta_ij numerically
>>>>>>> 25248ecf
        numerical_gradient = np.empty((self.n+1, self.n+1), dtype=float)
        for i in range(self.n+1):
            for j in range(self.n+1):
                theta_copy = self.log_theta.copy()
                theta_copy[i, j] += h
                new_score = fss.likelihood(theta_copy, pD, self.lam1, self.lam2, self.pTh1, self.pTh2)
                numerical_gradient[i, j] = (new_score - original_score) / h

<<<<<<< HEAD
        analytic_gradient = fss.gradient(self.log_theta, pD, self.lam1, self.lam2, self.n, self.p0)
=======
        # compute the partial derivatives dS_D/d theta_ij numerically
        new_score = fss.likelihood(self.theta, pD, self.lam1+h, self.lam2, self.pTh1, self.pTh2)
        deriv_lam1 = (new_score - original_score) / h

        new_score = fss.likelihood(self.theta, pD, self.lam1, self.lam2+h, self.pTh1, self.pTh2)
        deriv_lam2 = (new_score - original_score) / h
        grad = np.append(numerical_gradient.flatten(), [deriv_lam1, deriv_lam2])

        analytic_gradient = fss.gradient(self.theta, pD, self.lam1, self.lam2, self.n, self.p0)
>>>>>>> 25248ecf
        self.assertTrue(
            np.allclose(
                np.around(grad, decimals=3),
                    np.around(analytic_gradient, decimals=3)
            )
        )

if __name__ == "__main__":
    unittest.main()<|MERGE_RESOLUTION|>--- conflicted
+++ resolved
@@ -17,19 +17,12 @@
         self.q_diag = np.diag(np.diag(self.Q))
         self.p0 = np.zeros(2**(2*self.n+1))
         self.p0[0] = 1
-<<<<<<< HEAD
         self.lam1 = np.random.exponential(10, 1)
         self.lam2 = np.random.exponential(10, 1)
         self.R = self.lam1*np.eye(2**(2*self.n + 1)) - self.Q
         self.state = np.random.randint(2, size=2*self.n+1)
         self.n_ss = self.state.sum()
         self.pTh1, self.pTh2 = fss.generate_pths(self.log_theta, self.p0, self.lam1, self.lam2)
-=======
-        self.lam1 = np.random.exponential(1, 1)
-        self.lam2 = np.random.exponential(1, 1)
-        self.R = self.lam1*np.eye(2**(2*self.n +1)) - self.Q
-        self.pTh1, self.pTh2 = fss.generate_pths(self.theta, self.p0, self.lam1, self.lam2)
->>>>>>> 25248ecf
         self.pTh = self.lam1 * self.lam2 / (self.lam1 - self.lam2)*(self.pTh2 - self.pTh1)
 
 
@@ -239,13 +232,9 @@
         """
         pD = utils.finite_sample(self.pTh, 50)
         h = 1e-10
-<<<<<<< HEAD
         original_score = fss.likelihood(self.log_theta, pD, self.lam1, self.lam2, self.pTh1, self.pTh2)
         # compute the gradient numerically
-=======
-        original_score = fss.likelihood(self.theta, pD, self.lam1, self.lam2, self.pTh1, self.pTh2)
         # compute the partial derivatives dS_D/d theta_ij numerically
->>>>>>> 25248ecf
         numerical_gradient = np.empty((self.n+1, self.n+1), dtype=float)
         for i in range(self.n+1):
             for j in range(self.n+1):
@@ -254,19 +243,15 @@
                 new_score = fss.likelihood(theta_copy, pD, self.lam1, self.lam2, self.pTh1, self.pTh2)
                 numerical_gradient[i, j] = (new_score - original_score) / h
 
-<<<<<<< HEAD
-        analytic_gradient = fss.gradient(self.log_theta, pD, self.lam1, self.lam2, self.n, self.p0)
-=======
         # compute the partial derivatives dS_D/d theta_ij numerically
-        new_score = fss.likelihood(self.theta, pD, self.lam1+h, self.lam2, self.pTh1, self.pTh2)
+        new_score = fss.likelihood(self.log_theta, pD, self.lam1+h, self.lam2, self.pTh1, self.pTh2)
         deriv_lam1 = (new_score - original_score) / h
 
-        new_score = fss.likelihood(self.theta, pD, self.lam1, self.lam2+h, self.pTh1, self.pTh2)
+        new_score = fss.likelihood(self.log_theta, pD, self.lam1, self.lam2+h, self.pTh1, self.pTh2)
         deriv_lam2 = (new_score - original_score) / h
         grad = np.append(numerical_gradient.flatten(), [deriv_lam1, deriv_lam2])
 
-        analytic_gradient = fss.gradient(self.theta, pD, self.lam1, self.lam2, self.n, self.p0)
->>>>>>> 25248ecf
+        analytic_gradient = fss.gradient(self.log_theta, pD, self.lam1, self.lam2, self.n, self.p0)
         self.assertTrue(
             np.allclose(
                 np.around(grad, decimals=3),
