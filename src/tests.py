--- conflicted
+++ resolved
@@ -17,19 +17,14 @@
         self.q_diag = np.diag(np.diag(self.Q))
         self.p0 = np.zeros(2**(2*self.n+1))
         self.p0[0] = 1
-<<<<<<< HEAD
         self.lam1 = np.random.exponential(10, 1)
         self.lam2 = np.random.exponential(10, 1)
-        self.R = self.lam1*np.eye(2**(2*self.n +1)) - self.Q
+        self.R = self.lam1*np.eye(2**(2*self.n + 1)) - self.Q
+        self.state = np.random.randint(2, size=2*self.n+1)
+        self.n_ss = self.state.sum()
         self.pTh1, self.pTh2 = fss.generate_pths(self.theta, self.p0, self.lam1, self.lam2)
         self.pTh = self.lam1 * self.lam2 / (self.lam1 - self.lam2)*(self.pTh2 - self.pTh1)
 
-=======
-        self.lam = np.random.exponential(10, 1)
-        self.R = self.lam*np.eye(2**(2*self.n + 1)) - self.Q
-        self.state = np.random.randint(2, size=2*self.n+1)
-        self.n_ss = self.state.sum()
->>>>>>> a2ca3fcb
 
     def test_fss_q_p(self):
         """
@@ -42,12 +37,7 @@
             )
         )
 
-<<<<<<< HEAD
-
     def test_fss_q_transp_p(self):
-=======
-    def test_fss_Q_transp_p(self):
->>>>>>> a2ca3fcb
         """
         tests whether implicit and explicit version of Q(theta)^T p return the same results
         """
@@ -91,11 +81,7 @@
         self.assertTrue(
             np.allclose(
                 np.linalg.solve(self.R.T, self.p0),
-<<<<<<< HEAD
-                fss.jacobi(self.theta, self.p0, self.lam1, transp=True)
-=======
-                fss.jacobi(self.log_theta, self.p0, self.lam, transp=True)
->>>>>>> a2ca3fcb
+                fss.jacobi(self.log_theta, self.p0, self.lam1, transp=True)
             )
         )
 
@@ -111,15 +97,9 @@
         """
         tests whether implicit and explicit versions of q (d Q/d theta) p return the same results
         """
-<<<<<<< HEAD
-        p = fss.jacobi(self.theta, self.p0, self.lam1)
-        q = fss.jacobi(self.theta, p, self.lam1, transp=True)
-        theta_test = np.zeros_like(self.theta)
-=======
-        p = fss.jacobi(self.log_theta, self.p0, self.lam)
-        q = fss.jacobi(self.log_theta, p, self.lam, transp=True)
+        p = fss.jacobi(self.log_theta, self.p0, self.lam1)
+        q = fss.jacobi(self.log_theta, p, self.lam1, transp=True)
         theta_test = np.zeros_like(self.log_theta)
->>>>>>> a2ca3fcb
         self.assertTrue(
             np.allclose(
                 essp.build_q_grad_p(theta_test, q, p),
@@ -250,7 +230,7 @@
         tests if the numeric and the analytic gradient of S_D d S_D/ d theta_ij for all ij match
         Adapted from https://github.com/spang-lab/LearnMHN/blob/main/test/test_state_space_restriction.py
         """
-        pD = ut.finite_sample(self.pTh, 50)
+        pD = utils.finite_sample(self.pTh, 50)
         h = 1e-10
         original_score = fss.likelihood(self.theta, pD, self.lam1, self.lam2, self.pTh1, self.pTh2)
         # compute the gradient numerically
