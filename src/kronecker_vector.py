--- conflicted
+++ resolved
@@ -454,14 +454,8 @@
             z_met = z_met.flatten(order="F")
         g[i, n] = np.sum(z_met)
 
-<<<<<<< HEAD
-    z_seed = q * kronvec_seed(log_theta, pTh, n)
-
+    z_seed = q * kronvec_seed(log_theta, pTh.copy(), n)
     g[n, n] = np.sum(z_seed)
-    
-=======
-    z_seed = q * kronvec_seed(theta, pTh.copy(), n)
->>>>>>> 25248ecf
     for j in range(n):
         z_seed = z_seed.reshape((2**(2*n-1), 4), order="C")
         g[n, j] = np.sum(z_seed[:, 3])
