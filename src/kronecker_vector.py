--- conflicted
+++ resolved
@@ -446,10 +446,6 @@
                 np.sum(z_prim[:, (1, 3)]) +\
                 np.sum(z_met[:, (2, 3)])
             if i == j:
-<<<<<<< HEAD
-                # np.sum(z_sync[:, 0]) + np.sum(z_prim[:, (0, 2)]) + np.sum(z_met[:, (0, 1)])
-=======
->>>>>>> 01ce94f8
                 g[i, j] = np.sum(z_sync) + np.sum(z_prim) + np.sum(z_met)
 
             z_sync = z_sync.flatten(order="F")
@@ -457,15 +453,10 @@
             z_met = z_met.flatten(order="F")
         g[i, n] = np.sum(z_met)
 
-<<<<<<< HEAD
-    z_seed = x * kronvec_seed(log_theta, y, n)
+    z_seed = x * kronvec_seed(log_theta, y.copy(), n)
 
     g[n, n] = np.sum(z_seed)
 
-=======
-    z_seed = q * kronvec_seed(log_theta, pTh.copy(), n)
-    g[n, n] = np.sum(z_seed)
->>>>>>> 01ce94f8
     for j in range(n):
         z_seed = z_seed.reshape((2**(2*n-1), 4), order="C")
         g[n, j] = np.sum(z_seed[:, 3])
