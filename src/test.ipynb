{
 "cells": [
  {
   "cell_type": "code",
<<<<<<< HEAD
   "execution_count": 6,
=======
   "execution_count": 3,
>>>>>>> 2a140cb3
   "metadata": {},
   "outputs": [],
   "source": [
    "import explicit_statetespace as efss\n",
    "import ssr_kronecker_vector as ssr\n",
<<<<<<< HEAD
    "import ssr_likelihood as ssr_lklhd\n",
    "import numpy as np\n"
=======
    "import Utilityfunctions as utils\n",
    "import kronecker_vector as fss\n",
    "import numpy as np"
>>>>>>> 2a140cb3
   ]
  },
  {
   "cell_type": "code",
<<<<<<< HEAD
   "execution_count": 7,
=======
   "execution_count": 10,
>>>>>>> 2a140cb3
   "metadata": {},
   "outputs": [
    {
     "name": "stdout",
     "output_type": "stream",
     "text": [
      "[[ 0.9703618   0.         -0.5744573   0.        ]\n",
      " [ 1.40758012  0.17806066  1.69484597  0.        ]\n",
      " [ 0.          0.          1.22961169  0.78783247]\n",
      " [-0.48808697  0.          0.         -0.3271231 ]]\n"
     ]
    }
   ],
   "source": [
<<<<<<< HEAD
    "n = 6\n",
    "npone = n + 1\n",
    "sparsity = 0.5\n",
    "log_theta = np.zeros((npone, npone))\n",
    "log_theta += np.diag(np.random.normal(size=npone))\n",
    "index = np.argwhere(log_theta == 0)[\n",
    "    np.random.choice(npone**2-npone, size=int((npone**2-npone)\n",
    "                     * (1-sparsity)), replace=True)\n",
    "]\n",
    "log_theta[index[:, 0], index[:, 1]] = np.random.normal(\n",
    "    size=int((npone**2-npone)*(1-sparsity)))\n"
=======
    "n = 3\n",
    "sparsity = 0.5\n",
    "theta = utils.random_theta(n, sparsity)\n",
    "print(theta)"
   ]
  },
  {
   "cell_type": "code",
   "execution_count": 17,
   "metadata": {},
   "outputs": [],
   "source": [
    "# Test explicit matrix vector product vs shuffle trick kronecker vector product\n",
    "p = np.zeros(2**(2*n+1))\n",
    "p[0] = 1\n",
    "assert(np.allclose(\n",
    "    efss.build_q(theta)@p,\n",
    "    fss.qvec(theta, p, diag=True)))"
>>>>>>> 2a140cb3
   ]
  },
  {
   "cell_type": "code",
<<<<<<< HEAD
   "execution_count": 8,
=======
   "execution_count": 6,
>>>>>>> 2a140cb3
   "metadata": {},
   "outputs": [
    {
     "data": {
      "text/plain": [
       "array([0, 0, 1, 1, 1, 0, 1, 1, 0, 1, 1, 0, 0])"
      ]
     },
     "execution_count": 8,
     "metadata": {},
     "output_type": "execute_result"
    }
   ],
   "source": [
    "state = np.random.randint(2, size=2*n+1)\n",
<<<<<<< HEAD
    "length = 2**sum(state)\n",
    "state\n"
=======
    "length = 2**sum(state)"
>>>>>>> 2a140cb3
   ]
  },
  {
   "cell_type": "code",
<<<<<<< HEAD
   "execution_count": 130,
=======
   "execution_count": 13,
>>>>>>> 2a140cb3
   "metadata": {},
   "outputs": [],
   "source": [
    "# Test explicit ssr vs. shuffle trick ssr\n",
    "for j in range(length):\n",
    "    p = np.zeros(2**sum(state))\n",
    "    p[j] = 1\n",
    "    assert(np.allclose(\n",
    "        efss.ssr_build_q(state, np.exp(log_theta)) @ p,\n",
    "        ssr.kronvec(log_theta=log_theta, p=p, n=n, state=state)\n",
    "    ))\n"
   ]
  },
  {
   "cell_type": "code",
<<<<<<< HEAD
   "execution_count": 9,
=======
   "execution_count": 5,
>>>>>>> 2a140cb3
   "metadata": {},
   "outputs": [],
   "source": [
    "mut = [state[j] + 2 * state[j + 1] for j in range(0, 2 * n, 2)]\n",
    "mut.append(state[-1])\n",
    "mut = np.array(mut)\n"
   ]
  },
  {
   "cell_type": "code",
<<<<<<< HEAD
   "execution_count": 132,
=======
   "execution_count": 6,
>>>>>>> 2a140cb3
   "metadata": {},
   "outputs": [],
   "source": [
    "# Test explicit ssr vs. shuffle trick ssr in sync\n",
    "for j in range(length):\n",
    "    p = np.zeros(length)\n",
    "    p[j] = 1\n",
    "    for i in range(n):\n",
    "        assert(np.allclose(\n",
    "            efss.sync_ssr_q(mut=mut, theta=np.exp(log_theta), i=i, n=n) @ p,\n",
    "            ssr.kronvec_sync(log_theta=log_theta, p=p, n=n, i=i, state=state)\n",
    "        ))\n"
   ]
  },
  {
   "cell_type": "code",
<<<<<<< HEAD
   "execution_count": 133,
=======
   "execution_count": 7,
>>>>>>> 2a140cb3
   "metadata": {},
   "outputs": [],
   "source": [
    "# Test explicit ssr vs. shuffle trick ssr in async prim\n",
    "for j in range(length):\n",
    "    p = np.zeros(length)\n",
    "    p[j] = 1\n",
    "    for i in range(n):\n",
    "        assert(np.allclose(\n",
    "            efss.prim_ssr_q(mut=mut, theta=np.exp(log_theta), i=i, n=n) @ p,\n",
    "            ssr.kronvec_prim(log_theta=log_theta, p=p, n=n, i=i, state=state)\n",
    "        ))\n"
   ]
  },
  {
   "cell_type": "code",
<<<<<<< HEAD
   "execution_count": 134,
=======
   "execution_count": 8,
>>>>>>> 2a140cb3
   "metadata": {},
   "outputs": [],
   "source": [
    "# Test explicit ssr vs. shuffle trick ssr in async met\n",
    "for j in range(length):\n",
    "    p = np.zeros(length)\n",
    "    p[j] = 1\n",
    "    for i in range(n):\n",
    "        assert(np.allclose(\n",
    "            efss.met_ssr_q(mut=mut, theta=np.exp(log_theta), i=i, n=n) @ p,\n",
    "            ssr.kronvec_met(log_theta=log_theta, p=p, n=n, i=i, state=state)\n",
    "        ))\n"
   ]
  },
  {
   "cell_type": "code",
<<<<<<< HEAD
   "execution_count": 135,
=======
   "execution_count": 9,
>>>>>>> 2a140cb3
   "metadata": {},
   "outputs": [],
   "source": [
    "# Test explicit ssr vs. shuffle trick ssr in seeding\n",
    "for j in range(length):\n",
    "    p = np.zeros(length)\n",
    "    p[j] = 1\n",
    "    assert(np.allclose(\n",
    "        efss.seeding_ssr_q(mut=mut, theta=np.exp(log_theta), n=n) @ p,\n",
    "        ssr.kronvec_seed(log_theta=log_theta, p=p, n=n, state=state)\n",
    "    ))\n"
   ]
  },
  {
   "cell_type": "code",
   "execution_count": 10,
   "metadata": {},
   "outputs": [],
   "source": [
    "# Test no diag\n",
    "for j in range(length):\n",
    "    p = np.zeros(2**sum(state))\n",
    "    p[j] = 1\n",
    "    q = ssr.kronvec(log_theta=log_theta, p=p, n=n, state=state)\n",
    "    q[j] = 0\n",
    "    assert(np.allclose(\n",
    "        q,\n",
    "        ssr.kronvec(log_theta=log_theta, p=p, n=n, state=state, diag=False)\n",
    "    ))\n"
   ]
  },
  {
   "cell_type": "code",
   "execution_count": 137,
   "metadata": {},
   "outputs": [],
   "source": [
    "# Test diag\n",
    "assert(np.allclose(\n",
    "    np.diag(efss.ssr_build_q(state, np.exp(log_theta))),\n",
    "    ssr.kron_diag(log_theta=log_theta, n=n, state=state)\n",
    "))\n"
   ]
  },
  {
   "cell_type": "code",
   "execution_count": 11,
   "metadata": {},
   "outputs": [],
   "source": [
    "# Test R inverse\n",
    "for j in range(length):\n",
    "    p = np.zeros(2**sum(state))\n",
    "    p[j] = 1\n",
    "    assert(np.allclose(\n",
    "        np.linalg.inv(np.identity(\n",
    "            length) - efss.ssr_build_q(dpoint=state, theta=np.exp(log_theta))) @ p,\n",
    "        ssr_lklhd.R_i_inv_vec(log_theta=log_theta, x=p, lam=1, state=state)\n",
    "    ))\n"
   ]
  }
 ],
 "metadata": {
  "kernelspec": {
   "display_name": "Python 3 (ipykernel)",
   "language": "python",
   "name": "python3"
  },
  "language_info": {
   "codemirror_mode": {
    "name": "ipython",
    "version": 3
   },
   "file_extension": ".py",
   "mimetype": "text/x-python",
   "name": "python",
   "nbconvert_exporter": "python",
   "pygments_lexer": "ipython3",
   "version": "3.9.12"
  },
  "vscode": {
   "interpreter": {
    "hash": "a8ffae459ed44daffea6f44829d1b43eb0d7c45549ab6711ec1626c23ec43bc9"
   }
  }
 },
 "nbformat": 4,
 "nbformat_minor": 4
}<|MERGE_RESOLUTION|>--- conflicted
+++ resolved
@@ -1,34 +1,20 @@
 {
  "cells": [
   {
-   "cell_type": "code",
-<<<<<<< HEAD
-   "execution_count": 6,
-=======
-   "execution_count": 3,
->>>>>>> 2a140cb3
+   "cell_type": "code"
+   "execution_count": 6
    "metadata": {},
    "outputs": [],
    "source": [
     "import explicit_statetespace as efss\n",
     "import ssr_kronecker_vector as ssr\n",
-<<<<<<< HEAD
     "import ssr_likelihood as ssr_lklhd\n",
     "import numpy as np\n"
-=======
-    "import Utilityfunctions as utils\n",
-    "import kronecker_vector as fss\n",
-    "import numpy as np"
->>>>>>> 2a140cb3
-   ]
-  },
-  {
-   "cell_type": "code",
-<<<<<<< HEAD
+   ]
+  },
+  {
+   "cell_type": "code",
    "execution_count": 7,
-=======
-   "execution_count": 10,
->>>>>>> 2a140cb3
    "metadata": {},
    "outputs": [
     {
@@ -43,7 +29,6 @@
     }
    ],
    "source": [
-<<<<<<< HEAD
     "n = 6\n",
     "npone = n + 1\n",
     "sparsity = 0.5\n",
@@ -55,35 +40,11 @@
     "]\n",
     "log_theta[index[:, 0], index[:, 1]] = np.random.normal(\n",
     "    size=int((npone**2-npone)*(1-sparsity)))\n"
-=======
-    "n = 3\n",
-    "sparsity = 0.5\n",
-    "theta = utils.random_theta(n, sparsity)\n",
-    "print(theta)"
-   ]
-  },
-  {
-   "cell_type": "code",
-   "execution_count": 17,
-   "metadata": {},
-   "outputs": [],
-   "source": [
-    "# Test explicit matrix vector product vs shuffle trick kronecker vector product\n",
-    "p = np.zeros(2**(2*n+1))\n",
-    "p[0] = 1\n",
-    "assert(np.allclose(\n",
-    "    efss.build_q(theta)@p,\n",
-    "    fss.qvec(theta, p, diag=True)))"
->>>>>>> 2a140cb3
-   ]
-  },
-  {
-   "cell_type": "code",
-<<<<<<< HEAD
+   ]
+  },
+  {
+   "cell_type": "code",
    "execution_count": 8,
-=======
-   "execution_count": 6,
->>>>>>> 2a140cb3
    "metadata": {},
    "outputs": [
     {
@@ -99,21 +60,13 @@
    ],
    "source": [
     "state = np.random.randint(2, size=2*n+1)\n",
-<<<<<<< HEAD
     "length = 2**sum(state)\n",
     "state\n"
-=======
-    "length = 2**sum(state)"
->>>>>>> 2a140cb3
-   ]
-  },
-  {
-   "cell_type": "code",
-<<<<<<< HEAD
+   ]
+  },
+  {
+   "cell_type": "code",
    "execution_count": 130,
-=======
-   "execution_count": 13,
->>>>>>> 2a140cb3
    "metadata": {},
    "outputs": [],
    "source": [
@@ -129,11 +82,7 @@
   },
   {
    "cell_type": "code",
-<<<<<<< HEAD
    "execution_count": 9,
-=======
-   "execution_count": 5,
->>>>>>> 2a140cb3
    "metadata": {},
    "outputs": [],
    "source": [
@@ -144,11 +93,7 @@
   },
   {
    "cell_type": "code",
-<<<<<<< HEAD
    "execution_count": 132,
-=======
-   "execution_count": 6,
->>>>>>> 2a140cb3
    "metadata": {},
    "outputs": [],
    "source": [
@@ -165,11 +110,7 @@
   },
   {
    "cell_type": "code",
-<<<<<<< HEAD
    "execution_count": 133,
-=======
-   "execution_count": 7,
->>>>>>> 2a140cb3
    "metadata": {},
    "outputs": [],
    "source": [
@@ -186,11 +127,7 @@
   },
   {
    "cell_type": "code",
-<<<<<<< HEAD
    "execution_count": 134,
-=======
-   "execution_count": 8,
->>>>>>> 2a140cb3
    "metadata": {},
    "outputs": [],
    "source": [
@@ -207,11 +144,7 @@
   },
   {
    "cell_type": "code",
-<<<<<<< HEAD
    "execution_count": 135,
-=======
-   "execution_count": 9,
->>>>>>> 2a140cb3
    "metadata": {},
    "outputs": [],
    "source": [
