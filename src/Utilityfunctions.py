from itertools import compress, chain, combinations
import numpy as np

import Utilityfunctions


def state_space(n: int) -> np.array:
    """
    Enumerates all possible states in lexicographic order
    Args:
        n (int): total number of events
    Returns:
         np.array: complete statespace
    """
    return np.array([f'{i:0b}'.zfill(n)[::-1] for i in range(2**n)])


<<<<<<< HEAD
def trunk_states(state: np.array) -> list:
=======
def trunk_states(state: np.array) -> np.array:
>>>>>>> 1c772c82
    """
    Enumerates all possible states that a tumor(pair) with genotype(s) "state" could have visited
    Args:
<<<<<<< HEAD
        state (np.array): Binary state vector, representing the current sample's events.
=======
        state (np.array): Bitstring, genotype of a tumor(pair) of a single patient
>>>>>>> 1c772c82
    Returns:
        np.array
    """
<<<<<<< HEAD
    n = len(state)
    inds = np.ones(1)
    for i in range(n):
        if state[i] == 1:
            inds = np.kron(np.array([1, 1]), inds)
=======
    n = state.size
    inds = np.ones(2**n)
    for i in range(n):
        if state[i] == 1:
            inds[0:2**(i+1)] = np.kron(np.array([1, 1]), inds[0:2**i])
>>>>>>> 1c772c82
        else:
            inds[0:2**(i+1)] = np.kron(np.array([1, 0]), inds[0:2**i])

    return np.array([geno for geno in compress(state_space(n), inds)])


def ssr_to_fss(state: np.array) -> np.array:
    """This gives the indices of the rate matrix that are appearing in the
    state space restricted rate matrix.

    Args:
        state (np.array): Binary state vector, representing the current sample's events.
    Returns:
        np.array: Indices of the rate matrix.
    """
    res = np.ones(1)
    for s in state:
        res = np.kron(np.array([1, s]), res)
    return res.astype(bool)


def random_theta(n: int, sparsity: float) -> np.array:
    """
    Generates a logarithmic theta with normal distributed entries
    Args:
        n (int): Number of mutations
        sparsity (float): Percentage of zero entries in theta
    returns:
        np.array: theta
    """
    npone = n + 1
    log_theta = np.zeros((npone, npone))
    log_theta += np.diag(np.random.normal(size=npone))
    index = np.argwhere(log_theta == 0)[
        np.random.choice(npone**2-npone, size=int((npone**2-npone)
                         * (1-sparsity)), replace=True)
    ]
    log_theta[index[:, 0], index[:, 1]] = np.random.normal(
        size=int((npone**2-npone)*(1-sparsity)))
    return log_theta


def reachable_states(n: int):

    reachable = np.zeros(2**(2*n + 1))

    for i in chain.from_iterable(combinations(list(range(n)), r) for r in range((n+1))):
        reachable[sum((2**(2*j))*3 for j in i)] = 1

    reachable[2**(2*n):] = 1
    return reachable.astype(bool)

<<<<<<< HEAD

=======
>>>>>>> 1c772c82

def finite_sample(p_th: np.array, k: int) -> np.array:
    """
    Generates k random samples drawn from a probability distribution p_th
    Code taken from https://github.com/spang-lab/LearnMHN/blob/main/mhn/original/UtilityFunctions.py
    Args:
        p_th (np.array): Probability distribution to draw samples from
        k (int): Number of samples to draw
    Returns:
        np.array: Subsampled probability distribution
    """
<<<<<<< HEAD
    n = p_th.size
    return np.bincount(np.random.choice(n, k, replace=True, p=p_th), minlength=n) / k
=======
    n = pTh.size
    return np.bincount(np.random.choice(n, k, replace=True, p=pTh), minlength=n) / k


def diagnosis_theta(log_theta: np.array, log_diag_rate: float = 0) -> np.array:
    """
    transforms a logarithmic theta in order to be used for the diagnosis MHN
    Args:
        log_theta (np.array): theta matrix with logarithmic entries
        log_diag_rate (float): logarithmic base rate of the diagnosis event
    Returns:
         (n+1)x(n+1) dimensional theta matrix
    """
    n = log_theta.shape[0] - 1
    theta_diag = np.zeros(shape=(n + 2, n + 2), dtype=float)
    theta_diag[0:n, 0:n] = log_theta[0:n, 0:n]
    theta_diag[-1, 0:n] = log_theta[n, 0:n]
    theta_diag[0:n, -1] = log_theta[0:n, n]
    theta_diag[0:n + 2, -2] = np.array([-np.inf] * (n + 2))
    theta_diag[n, n] = log_diag_rate
    theta_diag[n + 1, n + 1] = log_theta[n, n]
    return theta_diag

def marginalize(p_in: np.array, n: int, marg_met: bool=True) -> np.array:
    """
    Returns the marginal distribution of a joint distribution of primary tumors and metastases wrt. to the tumor type
    Args:
        p_in (np.array): Joint distribution to marginalise
        n (int): number of genomic events
        marg_met (bool): If true: marginalize over metastases, else: marginalize over primaries
    Returns:
         np.array: 2^n dimensional marginal distribution
    """
    p = p_in.copy()
    for _ in range(n):
        p = p.reshape((-1, 4), order="C")
        if not marg_met:
            y = np.column_stack((p[:, 0] + p[:, 2], p[:, 1] + p[:, 3]))
        else:
            y = np.column_stack((p[:, 0] + p[:, 1], p[:, 2] + p[:, 3]))
        p = y.flatten(order="F")

    p = p.reshape((-1, 2), order="C")
    return p.flatten(order="F")

def ssr_marginalize(p_in: np.array, n: int, state: np.array, marg_met: bool=True, marg_seeding: bool=False) -> np.array:
    """
    Returns the marginal distribution of a joint distribution of primary tumors and metastases wrt. to the tumor type
    Args:
        p_in (np.array): Joint distribution to marginalise
        n (int): number of genomic events
        state (np.array): Binary state vector, representing the current sample's events
        marg_met (bool): If true: marginalize over metastases, else: marginalize over primaries
        marg_seeding (bool): If true marginalize over the status of the seeding event
    Returns:
         np.array: 2^m dimensional marginal distribution
    """
    p = p_in.copy()
    for i in range(n):
        mut = state[2 * i: 2 * i + 2]
        muts = mut.sum()

        if muts == 0:               
            pass
        # Prim[i] = 1 and Met[i] = 0 and marg. over mets
        # Or Prim[i] = 0 and Met[i] = 1 and marg. over prims
        elif (mut[0] == 0 and not marg_met) or (mut[1] == 0 and marg_met):
            p = p.reshape((-1,2), order="C").ravel(order="F")
    
        # Prim[i] = Met[i] = 1
        elif muts == 2:
            p = p.reshape((-1, 4), order = "C")
            if marg_met:
                 # Marg. over mets
                y = np.column_stack((p[:, 0] + p[:, 2], p[:, 1] + p[:, 3]))
            else:
                # Marg. over prims
                y = np.column_stack((p[:, 0] + p[:, 1], p[:, 2] + p[:, 3]))
            p = y.ravel(order="F")
        # Prim[i] = 0 and Met[i] = 1 and marg. over mets
        # Or Prim[i] =1 and Met[i] = 0 and marg. over prims
        else: 
            p = p.reshape((-1, 2), order = "C")
            p = p[:, 0] + p[:, 1]
            p = p.ravel(order="F")

    if state[-1] == 1 and marg_seeding:
        p = p.reshape((-1, 2), order="C")
        p = p[:, 0] + p[:, 1]
    else:
        p =  p.reshape((-1,2)).ravel(order="F")
    return p

def ssr_obs_dist(p_in: np.array, state: np.array, n: int, obs_prim: bool=True) -> np.array:
    """
    Returns P(Prim = prim_obs, Met) or P(Prim, Met = met_obs), the joint distribution evaluated at either
    the observed metastasis state or the observed primary tumor state
    Args:
        p_in (np.array): Joint probability distribution of prims and mets
        state (np.array): bitstring, mutational state of prim and met of a patient
        n (int): total number of genomic events
        obs_prim (bool): If true return P(Prim = prim_obs, Met) else return P(Prim, Met = met_obs)
    Returns:
        np.array
    """
    p = p_in.copy()
    for i in range(n):
        mut = state[2*i] + 2 * state[2*i+1]
        print(mut)
        if mut == 0:
            pass
        elif (mut == 1 and obs_prim) or (mut == 2 and not obs_prim):
            p = p.reshape((-1, 2), order="C")
            p = p[:,1]
            p = p.ravel(order="F")
        elif (mut == 2 and obs_prim) or (mut == 1 and not obs_prim):
            p = p.reshape((-1, 2), order="C")
            p = p.ravel(order="F")
        else:
            p = p.reshape((-1, 4), order="C")
            if obs_prim:
                p = np.column_stack([p[:,1], p[:,3]])
            else:
                p = np.column_stack([p[:,2], p[:,3]])
            p = p.ravel(order="F")
    p = p.reshape((-1, 2), order="C")
    return p.ravel(order="F")
>>>>>>> 1c772c82
<|MERGE_RESOLUTION|>--- conflicted
+++ resolved
@@ -15,35 +15,19 @@
     return np.array([f'{i:0b}'.zfill(n)[::-1] for i in range(2**n)])
 
 
-<<<<<<< HEAD
-def trunk_states(state: np.array) -> list:
-=======
 def trunk_states(state: np.array) -> np.array:
->>>>>>> 1c772c82
     """
     Enumerates all possible states that a tumor(pair) with genotype(s) "state" could have visited
     Args:
-<<<<<<< HEAD
-        state (np.array): Binary state vector, representing the current sample's events.
-=======
         state (np.array): Bitstring, genotype of a tumor(pair) of a single patient
->>>>>>> 1c772c82
     Returns:
         np.array
     """
-<<<<<<< HEAD
-    n = len(state)
-    inds = np.ones(1)
-    for i in range(n):
-        if state[i] == 1:
-            inds = np.kron(np.array([1, 1]), inds)
-=======
     n = state.size
     inds = np.ones(2**n)
     for i in range(n):
         if state[i] == 1:
             inds[0:2**(i+1)] = np.kron(np.array([1, 1]), inds[0:2**i])
->>>>>>> 1c772c82
         else:
             inds[0:2**(i+1)] = np.kron(np.array([1, 0]), inds[0:2**i])
 
@@ -96,10 +80,6 @@
     reachable[2**(2*n):] = 1
     return reachable.astype(bool)
 
-<<<<<<< HEAD
-
-=======
->>>>>>> 1c772c82
 
 def finite_sample(p_th: np.array, k: int) -> np.array:
     """
@@ -111,12 +91,8 @@
     Returns:
         np.array: Subsampled probability distribution
     """
-<<<<<<< HEAD
     n = p_th.size
     return np.bincount(np.random.choice(n, k, replace=True, p=p_th), minlength=n) / k
-=======
-    n = pTh.size
-    return np.bincount(np.random.choice(n, k, replace=True, p=pTh), minlength=n) / k
 
 
 def diagnosis_theta(log_theta: np.array, log_diag_rate: float = 0) -> np.array:
@@ -241,5 +217,4 @@
                 p = np.column_stack([p[:,2], p[:,3]])
             p = p.ravel(order="F")
     p = p.reshape((-1, 2), order="C")
-    return p.ravel(order="F")
->>>>>>> 1c772c82
+    return p.ravel(order="F")