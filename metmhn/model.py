from metmhn.perf import int_to_order, append_to_int_order
from collections import deque
from metmhn.np.kronvec import kron_diag as get_diag_paired
from scipy.linalg.blas import dcopy, dscal, daxpy
import numpy as np
from omhn.model import oMHN
from metmhn.state import State, RestrState, RestrMetState, MetState
from typing import Union, Iterator
import warnings

# vectorize for performance
append_to_int_order = np.vectorize(
    append_to_int_order, excluded=["numbers", "new_event"])


def tuple_max(x: np.array, y: np.array) -> tuple[np.array]:
    """If given two values x_i and y_i for each i, we want to find i s.t. for all non-negative linear factors a and b we have ax_i + by_i >= ax_j + by_j.

    There will in general not be a unique i that satisfies this,
    therefore we just return all possible candidates i that could
    fulfill this for the right values a and b.

    Args:
        x (np.array): x
        y (np.array): y

    Returns:
        tuple[np.array, np.array]: Vectors that only contain the
        maximizing candidates.
    """

    x.sort(order="order")
    y.sort(order="order")
    indices = (x["prob"] >= x["prob"][np.argmax(y["prob"])]) \
        & (y["prob"] >= y["prob"][np.argmax(x["prob"])])
    return x[indices], y[indices]


def triple_max(x: np.array, y: np.array, z: np.array) -> tuple[np.array]:
    """If given three values x_i, y_i and z_i for each i, we want to find i s.t. for all non-negative linear factors a, b and c we have ax_i + by_i + cz_i >= ax_j + by_j + cz_j.

    There will in general not be a unique i that satisfies this,
    therefore we just return all possible candidates i that could
    fulfill this for the right values a, b and c.

    Args:
        x (np.array): x
        y (np.array): y
        z (np.array): z

    Returns:
        tuple[np.array]: Vectors that only contain the maximizing
        candidates.
    """

    x.sort(order="order")
    y.sort(order="order")
    z.sort(order="order")

    # set up list of possibly maximizing indices
    indices = list()

    # only append those indices i, where there is no other j s.t.
    # x_i < x_j, y_i < y_j and z_i < z_j
    for i in range(len(x)):
        non_dominated = True
        for j in range(len(x)):
            if x[i]["prob"] < x[j]["prob"] \
                and y[i]["prob"] < y[j]["prob"] \
                    and z[i]["prob"] < z[j]["prob"]:
                non_dominated = False
                break
        if non_dominated:
            indices.append(i)

    return x[indices], y[indices], z[indices]


def reachable(bin_state: int, n: int, state: np.array) -> bool:
    """This function checks for a binary state in state space restricted
    form whether it can be actually reached by an MHN

    Args:
        bin_state (int): Binary state in state space restriction w.r.t.
        state.
        n (int): Number of events (excluding metastasis).
        state (np.array): Binary state vector w.r.t. which there is
        restricted to.

    Returns:
        bool: Whether bin_state is a reachable state.
    """
    # transform the restricted bin_state to a full state
    full_bin = 0

    # iterate over the entries of state and pad bin_state with 0s
    for bit in state:
        full_bin <<= 1
        if bit:
            full_bin |= (1 & bin_state)
            bin_state >>= 1
    # reverse bitstring
    full_bin = int(f"{full_bin:0{2 * n + 1}b}"[::-1], 2)
    # if seeding has happened
    if full_bin & (1 << (2 * n)):
        return True
    else:
        # check whether pt and met state agree
        return not (full_bin ^ (full_bin >> 1)) & int("01" * n, base=2)


def get_combos(
        order: np.array, n: int, first_obs: str) -> list[tuple[np.array]]:
    """
    get all possible combinations of pre- and past-first-obs. genotypes

    For a order of events in PT and Met, there are usually multiple
    time points at which the first observation could have happened.
    This function returns all possible combinations of pre- and past-
    first-observation events.

    Args:
        order (np.array): Sequence of PT and Met events as integers
        n (int): number of events in total
        first_obs (str): Whether the first observation was PT or Met

    Returns:
        list[tuple[np.array]]: List of combinations of pre- and past-
    first-observation events.
    """

    if not first_obs in ["PT", "Met"]:
        raise ValueError(
            f"first_obs must be 'PT' or 'Met', but was {first_obs}.")

    seeding = np.where(order == 2 * n)[0]
    combos = list()

    if first_obs == "PT":
        for i in range(len(order) - seeding[0]):
            combos.append(np.split(order, [len(order) - i]))
            if not order[-i - 1] % 2:
                break
        return combos
    elif first_obs == "Met":
        for i in range(len(order) - seeding[0]):
            combos.append(np.split(order, [len(order) - i]))
            if order[-i - 1] % 2:
                break
        return combos
    else:
        raise ValueError("first_obs must be 'PT' or 'Met'.")


def bits_fixed_n(n: int, k: int) -> Iterator[int]:
    """
    Generator over integers whose binary representation has a fixed number of 1s, in lexicographical order.

    From https://graphics.stanford.edu/~seander/bithacks.html#NextBitPermutation

    :param n: How many 1s there should be
    :param k: How many bits the integer should have
    """

    v = int("1" * n, 2)
    stop_no = v << (k - n)
    w = -1
    while w != stop_no:
        t = (v | (v - 1)) + 1
        w = t | ((((t & -t)) // (v & (-v)) >> 1) - 1)
        v, w = w, v
        yield w


class MetMHN:
    """
    This class represents the Metastasis Mutual Hazard Network

    TODO add docstrings for
    - Any public methods, along with a brief description
    - Any class properties (attributes)
    """

    def __init__(self, log_theta: np.array, obs1: np.array, obs2: np.array,
                 events: list[str] = None, meta: dict = None):
        """
        Args:
            log_theta (np.array): Logarithmic values of the theta
            matrix.
            obs1 (np.array): Logarithmic effects of the events on the
            first observation.
            obs2 (np.array): Logarithmic effects of the events on the
            second observation.
            events (list[str], optional): List of event names. Defaults
            to None.
            meta (dict, optional): Metadata as returned by the training
            function. Defaults to None.
        """

        self.log_theta = log_theta
        self.events = events
        self.meta = meta
        self.obs1 = obs1
        self.obs2 = obs2
        self.n = log_theta.shape[1] - 1

        _pt_log_theta = log_theta.copy()
        _pt_log_theta[:-1, -1] = 0
        self._pt_omhn = oMHN(
            log_theta=np.vstack([_pt_log_theta, self.obs1])
        )

    def likeliest_order(
        self,
        state: Union[np.array, MetState],
        met_status: str,
        first_obs: str = None
    ) -> tuple[tuple[int, ...], float]:
        """Returns the most probable order for a coupled observation
        consisting of PT and Met

        Args:
            state (np.array or MetState): state describing the coupled
            observation.
            met_status (str): Must be one of
                - "isMetastasis" for an unpaired metastasis
                - "present" for an unpaired primary tumor that at some
                    point develops a metastasis
                - "absent" for an unpaired primary tumor that does not
                    develop a metastasis
                - "isPaired" for a paired sample
            first_obs (str): Which was the first observation. Must be
            one of "Met", "PT" or "unknown". "sync" is deprecated and
            will raise a warning.

        Returns:
            tuple[tuple[int, ...], float]: most probable order and its
            probability
        """

        if isinstance(state, np.ndarray):
            state = MetState.from_seq(state)

        match met_status:
            case "isMetastasis":
                if len(state.PT) > 0:
                    raise ValueError(
                        "PT part of the state was not empty, but met_status is 'isMetastasis'.")
                if not state.Seeding:
                    raise ValueError(
                        "Seeding was not observed, but met_status is 'isMetastasis'.")
                return self._likeliest_order_unpaired_mt(state=state.MT)
            case "absent":
                if len(state.MT) > 0:
                    raise ValueError(
                        "Met part of the state was not empty, but met_status is 'absent'.")
                if state.Seeding:
                    raise ValueError(
                        "Seeding was observed, but met_status is 'absent'.")
                p, o = self._pt_omhn.likeliest_order(
                    state=state.PT_S.to_seq()
                )
                return p, 2 * o
            case "present":
                if len(state.MT) > 0:
                    raise ValueError(
                        "Met part of the state was not empty, but met_status is 'present', not 'isPaired'.")
                if not state.Seeding:
                    raise ValueError(
                        "Seeding was not observed, but met_status is 'present'.")
                p, o = self._pt_omhn.likeliest_order(
                    state=state.PT_S.to_seq()
                )
                return p, 2 * o
            case "isPaired":
                match first_obs:
                    case"PT":
                        return self._likeliest_order_pt_mt(state)
                    case "Met":
                        return self._likeliest_order_mt_pt(state)
                    case "unknown":
                        return self._likeliest_order_unknown(state)
                    case "sync":
                        warnings.warn("Synchronous development is deprecated.")
                        return self._likeliest_order_sync(state)
                    case _:
                        raise ValueError(
                            "first_obs must be one of 'PT', 'Met', 'unknown', 'sync'")
            case _:
                raise ValueError(
                    "met_status must be one of 'isMetastasis', 'absent', 'present', 'isPaired")

    def likelihood(
        self,
        order: tuple[int],
        met_status: str,
        first_obs: str = None
    ) -> float:
        """Returns the most likelihood for a coupled observation
        consisting of PT and Met

        Args:
            order (tuple[int]): order of events.
            met_status (str): Must be one of
                - "isMetastasis" for an unpaired metastasis
                - "present" for an unpaired primary tumor that at some
                    point develops a metastasis
                - "absent" for an unpaired primary tumor that does not
                    develop a metastasis
                - "isPaired" for a paired sample
            first_obs (str): Which was the first observation. Must be
            one of "Met", "PT" or "unknown". "sync" is deprecated and
            will raise a warning.

        Returns:
            float: order probability
        """

        match met_status:
            case "isMetastasis":
                seeding_in_order = False
                for e in order:
                    if e % 2 == 0:
                        if e == 2 * self.n:
                            seeding_in_order = True
                        else:
                            raise ValueError(
                                "PT event in order, but met_status is 'isMetastasis'.")
                if not seeding_in_order:
                    raise ValueError(
                        "Seeding event not in order, but met_status is 'isMetastasis'.")
                raise NotImplementedError
            case "absent":
                for e in order:
                    if e % 2 == 1:
                        raise ValueError(
                            "Met event in order, but met_status is 'absent'.")
                    if e == 2 * self.n:
                        raise ValueError(
                            "Seeding event in order, but met_status is 'absent'.")

                raise NotImplementedError
            case "present":
                seeding_in_order = False
                for e in order:
                    if e % 2 == 1:
                        raise ValueError(
                            "Met event in order, but met_status is 'present'.")
                    if e == 2 * self.n:
                        seeding_in_order = True
                if not seeding_in_order:
                    raise ValueError(
                        "Seeding event not in order, but met_status is 'present'.")
                raise NotImplementedError
            case "isPaired":
                match first_obs:
                    case"PT":
                        return self._likelihood_pt_mt(order)
                    case "Met":
                        return self._likelihood_mt_pt(order)
                    case "unknown":
                        return self._likelihood_unkown(order)
                    case "sync":
                        warnings.warn("Synchronous development is deprecated.")
                        return self._likelihood_sync(order)
                    case _:
                        raise ValueError(
                            "first_obs must be one of 'PT', 'Met', 'unknown', 'sync'")
            case _:
                raise ValueError(
                    "met_status must be one of 'isMetastasis', 'absent', 'present', 'isPaired")

    def _get_diag_unpaired(
            self, state: State, seeding: bool = True) -> np.array:
        """Get the diagonal of an unpaired version of the restricted rate matrix

        This returns the diagonal of the restricted rate matrix for the
        metMHN's Markov chain.

        Args:
            state (State): This is the vector according to which state
            space restriction will be performed.
            seeding (bool, optional): Whether the seeding can be
            acquired

        Returns:
            np.array: Diagonal of the restricted rate matrix. Shape
            (2^k,) with k the number of 1s in state.
        """
        k = len(state)
        nx = 1 << k
        diag = np.zeros(nx)
        subdiag = np.zeros(nx)

        # If the seeding is not allowed, we only need the first n
        # summands
        n = self.n + 1 if seeding else self.n

        for i in range(n):

            current_length = 1
            subdiag[0] = 1

            # compute the ith subdiagonal of Q
            for j in range(n):
                if j in state:
                    exp_theta = np.exp(self.log_theta[i, j])
                    if i == j:
                        exp_theta *= -1
                        dscal(n=current_length, a=exp_theta, x=subdiag, incx=1)
                        dscal(n=current_length, a=0,
                              x=subdiag[current_length:], incx=1)
                    else:
                        dcopy(n=current_length, x=subdiag, incx=1,
                              y=subdiag[current_length:], incy=1)
                        dscal(n=current_length, a=exp_theta,
                              x=subdiag[current_length:], incx=1)

                    current_length *= 2

                elif i == j:
                    exp_theta = - np.exp(self.log_theta[i, j])
                    dscal(n=current_length, a=exp_theta, x=subdiag, incx=1)

            # add the subdiagonal to dg
            daxpy(n=nx, a=1, x=subdiag, incx=1, y=diag, incy=1)
        return diag

    def _get_diag_paired(self, state: MetState) -> np.array:
        """Get the diagonal of the restricted rate matrix

        Args:
            state (MetState): The state according to which the state
            space restriction will be performed.

        Returns:
            np.array: Diagonal of the restricted rate matrix. Shape
            (2^k,) with k the number of 1s in state.
        """
        return get_diag_paired(self.log_theta, n=self.n, state=state.to_seq())

    def _likeliest_order_unpaired_mt(
            self, state: State) -> tuple[tuple[int, ...], float]:
        """
        Calculates the likeliest order of events for unpaired metastasis observation.

        Args:
            state (State): The state representing the metastasis.

        Returns:
            tuple[tuple[int, ...], float]: A tuple containing the
            likeliest order of events and the corresponding probability.

        """
        diag = self._get_diag_unpaired(state=state, seeding=True)

        # only get relevant part of log_theta and observation effects
        log_theta = self.log_theta[state.to_seq()][:, state.to_seq()]
        obs1 = self.obs1[state.to_seq()]
        obs2 = self.obs2[state.to_seq()]

        k = len(state)
        # {state: highest path probability to reach this state}
        A = {0: 1 / (1 - diag[0])}
        # {state: path with highest probability to this state}
        B = {0: []}
        for i in range(1, k + 1):         # i is the number of events
            A_new = dict()
            B_new = dict()
            for st in bits_fixed_n(n=i, k=k):
                A_new[st] = -1
                state_events = np.array(
                    # events in state
                    [i for i in range(k) if (1 << i) | st == st])
                for e in state_events:
                    # numerator in Gotovos formula
                    num = np.exp(log_theta[e, state_events].sum())
                    pre_st = st - (1 << e)
                    if A[pre_st] * num > A_new[st]:
                        A_new[st] = A[pre_st] * num
                        B_new[st] = B[pre_st].copy()
                        B_new[st].append(e)
                # obs1 if seeding has not happened yet, else obs2
                obs = np.exp(obs1[state_events].sum()) \
                    if not (1 << (k - 1)) & st \
                    else np.exp(obs2[state_events].sum())
                A_new[st] /= (obs - diag[st])
            A = A_new
            B = B_new
        i = (1 << k) - 1
        A[i] *= np.exp(obs2.sum())
        order = np.arange(self.log_theta.shape[1])[state.to_seq()][B[i]]
        order = 2 * order + 1
        order[np.where(order == self.n * 2 + 1)] -= 1
        return (A[i], order)

    def _likeliest_order_pt_mt(
            self, state: MetState, verbose: bool = False
    ) -> tuple[tuple[int, ...], float]:
        """
        Calculates the likeliest order of events to reach a given state with first a PT observation followed by an MT observation.

        Args:
            state (MetState): The target state to reach.
            verbose (bool, optional): Whether to print verbose output.
            Defaults to False.

        Returns:
            tuple[tuple[int, ...], float]: A tuple containing the
            likeliest order of events as a tuple of integers and the
            corresponding probability.
        """

        k = len(state)
        if not state.reachable:
            raise ValueError("This state is not reachable by mhn.")

        diag_paired = self._get_diag_paired(
            state=state)
        diag_unpaired = self._get_diag_unpaired(
            state=state.MT)

        # In A1[i][state][order], the probabilities to reach a state
        # with a given order are stored. Here, i can be 0, 1 or 2, where
        # A1[2] holds the states that have n_events events and A1[1] and
        # A1[1] hold the ones with 1 and 2 events less, respectively.

        order_type = [("order", int), ("prob", float)]
        # reach a state before the first observation
        A = deque([
            dict(),
            {RestrMetState(0, restrict=state): np.array(
                [(0, 1 / (1 - diag_paired[0]))],
                dtype=order_type)}])
        # reach a state after the first observation
        AP = deque([dict()])

        for n_events in range(1, k + 1):
            # create dicts to hold the probs and orders to reach states
            # with n_events events
            A.append(dict())
            AP.append(dict())

            # iterate over all states with n_events events
            for current_state in bits_fixed_n(n=n_events, k=k):

                if verbose:
                    print(
                        f"{n_events:3}/{k:3}, {len(A[2]):10}, {sum(len(x)
                                                                   for x in A[2].values()):10}",
                        end="\r")

                # check whether state is reachable
                if not reachable(
                        bin_state=current_state, state=state.to_seq(), n=self.n
                ):
                    continue

                current_state = RestrMetState(current_state, restrict=state)

                # whether seeding has happened
                if k - 1 in current_state:

                    # Does the pt part fit the observation?
                    pt_terminal = current_state.PT_events == state.PT_events

                    # initialize empty numpy struct array for probs and
                    # orders to reach current_state
                    A[2][current_state] = np.empty([0], dtype=order_type)

                    obs1 = np.exp(self.obs1[
                        current_state.PT_events + current_state.Seeding,
                    ].sum())
                    obs2 = np.exp(self.obs2[
                        current_state.MT_events + current_state.Seeding,
                    ].sum())

                    # iterate over all previous states
                    for pre_state, pre_orders in A[1].items():

                        # Skip pre_state if it is not a subset of
                        # current_state
                        if not pre_state <= current_state:
                            continue

                        # get the position of the new 1
                        diff = current_state ^ pre_state
                        new_event = tuple(diff)[0]

                        denom1 = 1 / \
                            (obs1 + obs2 - diag_paired[current_state.data])

                        # whether new event is pt
                        if len(diff.PT) > 0:  # new event is pt
                            num = np.exp(self.log_theta[
                                diff.PT_events[0],
                                current_state.PT_events].sum())
                        else:  # new event is met or seeding
                            num = np.exp(self.log_theta[
                                diff.MT_events or diff.Seeding,
                                current_state.MT_events
                                + current_state.Seeding].sum())

                        # Assign the probabilities for A1
                        new_orders = pre_orders.copy()
                        new_orders["prob"] *= (num * denom1)
                        new_orders["order"] = append_to_int_order(
                            new_orders["order"],
                            numbers=list(pre_state),
                            new_event=new_event)
                        A[2][current_state] = np.append(
                            A[2][current_state],
                            new_orders
                        )

                    if pt_terminal:

                        denom2 = 1 / \
                            (obs2 - diag_unpaired[current_state.MT.data])
                        start_factor = obs1 * denom2

                        # all probabilities to reach with tau2 here are
                        # at least the ones to reach with tau1 times the
                        # start factor
                        AP[1][current_state] = A[2][current_state].copy()
                        AP[1][current_state]["prob"] *= start_factor

                        for pre_state, pre_orders in AP[0].items():
                            # if current_state is pt terminal, it is
                            # possible that the same holds for a
                            # prestate.
                            # Then we need to calculate how we can get
                            # from pre_state to current_state

                            # Skip pre_state if it is not a subset of
                            # current_state
                            if not pre_state <= current_state:
                                continue

                            # get the position of the new 1
                            diff = current_state ^ pre_state
                            new_event = tuple(diff)[0]

                            # Get the numerator
                            num = np.exp(self.log_theta[
                                diff.events[0],
                                current_state.MT_events
                                + current_state.Seeding].sum())

                            # get the orders that are coming from
                            # pre_state
                            new_orders = append_to_int_order(
                                my_int=pre_orders["order"],
                                numbers=list(pre_state),
                                new_event=new_event)

                            # add to the probs of these orders the
                            # prob to reach current_state with tau2
                            AP[1][current_state]["prob"][
                                np.isin(AP[1][current_state]["order"],
                                        new_orders)] \
                                += pre_orders["prob"] \
                                * num * denom2

                        # Now I have the two dicts A1[2][current_state]
                        # and A2[1][current_state] with possible paths
                        # to get to current_state. I can kick out some
                        # of them, because I am only interested in those
                        # orders that stand a chance to be maximal

                        A[2][current_state], AP[1][current_state] = \
                            tuple_max(
                                A[2][current_state],
                                AP[1][current_state])

                else:  # seeding has not happened yet

                    # initialize empty numpy struct array for probs and
                    # orders to reach current_state
                    A[2][current_state] = np.empty([0], dtype=order_type)

                    denom = 1 / (np.exp(self.obs1[
                        current_state.PT_events,].sum()) -
                        diag_paired[current_state.data])

                    for pre_state, pre_orders in A[0].items():

                        # Skip pre_state if it is not a subset of
                        # current_state
                        if not pre_state <= current_state:
                            continue

                        # get the position of the new 1
                        diff = current_state ^ pre_state
                        new_event = tuple(diff)[0]

                        # get the numerator
                        num = np.exp(self.log_theta[
                            diff.events[0],
                            current_state.PT_events].sum())

                        # Assign the probabilities for A1
                        new_orders = pre_orders.copy()
                        new_orders["prob"] *= num * denom
                        new_orders["order"] = append_to_int_order(
                            my_int=append_to_int_order(
                                my_int=new_orders["order"],
                                numbers=list(pre_state),
                                new_event=new_event
                            ),
                            numbers=list(pre_state) + [new_event],
                            new_event=new_event + 1
                        )
                        A[2][current_state] = np.append(
                            A[2][current_state],
                            new_orders)

                    # just keep the most like order to reach
                    # current_state
                    A[2][current_state] = A[2][current_state][
                        [np.argmax(A[2][current_state]["prob"])]]

            # remove the orders and probs that we do not need anymore
            A.popleft()
            AP.popleft()

        bin_state = RestrMetState((1 << k) - 1, restrict=state)
        arg_max = np.argmax(AP[0][bin_state]["prob"])
        o, p = AP[0][bin_state][arg_max]
        p *= np.exp(self.obs2[current_state.MT_events +
                    current_state.Seeding,].sum())
        return int_to_order(o, np.nonzero(state.to_seq())[0].tolist()), p

    def _likeliest_order_mt_pt(
        self, state: MetState, verbose: bool = False
    ) -> tuple[tuple[int, ...], float]:

        k = len(state)
        if not state.reachable:
            raise ValueError("This state is not reachable by mhn.")

        diag_paired = self._get_diag_paired(state=state)
        diag_unpaired = self._get_diag_unpaired(
            state=state.PT_S, seeding=False)

        # In A1[i][state][order], the probabilities to reach a state
        # with a given order are stored. Here, i can be 0, 1 or 2, where
        # A1[2] holds the states that have n_events events and A1[1] and
        # A1[0] hold the ones with 1 and 2 events less, respectively.

        order_type = [("order", int), ("prob", float)]
        # get there with tau1
        A = deque([
            dict(),
            {RestrMetState(0, restrict=state): np.array(
                [(0, 1 / (1 - diag_paired[0]))],
                dtype=order_type)}])
        # get there with tau2
        AM = deque([dict()])

        for n_events in range(1, k + 1):
            # create dicts to hold the probs and orders to reach states
            # with n_events events
            A.append(dict())
            AM.append(dict())

            # iterate over all states with n_events events
            for current_state in bits_fixed_n(n=n_events, k=k):

                if verbose:
                    print(
                        f"{n_events:3}/{k:3}, {len(A[2]):10}, {sum(len(x)
                                                                   for x in A[2].values()):10}",
                        end="\r")

                # check whether state is reachable
                if not reachable(bin_state=current_state, state=state.to_seq(),
                                 n=self.n):
                    continue

                current_state = RestrMetState(
                    current_state, restrict=state)

                # whether seeding has happened
                if k - 1 in current_state:

                    # Does the met part fit the observation?
                    met_terminal = state.MT_events == current_state.MT_events

                    # initialize empty numpy struct array for probs and
                    # orders to reach current_state
                    A[2][current_state] = np.empty([0], dtype=order_type)

                    obs1 = np.exp(self.obs1[
                        current_state.PT_events
                        + current_state.Seeding,].sum())
                    obs2 = np.exp(self.obs2[
                        current_state.MT_events
                        + current_state.Seeding,].sum())

                    # iterate over all previous states
                    for pre_state, pre_orders in A[1].items():
                        # Skip pre_state if it is not a subset of
                        # current_state

                        if not pre_state <= current_state:
                            continue

                        # get the position of the new 1
                        diff = current_state ^ pre_state
                        new_event = tuple(diff)[0]

                        denom1 = 1 / \
                            (obs1 + obs2 - diag_paired[current_state.data])

                        # whether new event is pt
                        if len(diff.PT_events) > 0:  # new event is pt
                            num = np.exp(self.log_theta[
                                diff.PT_events,
                                current_state.PT_events].sum())
                        else:  # new event is met or seeding
                            num = np.exp(self.log_theta[
                                diff.MT_events or diff.Seeding,
                                current_state.MT_events
                                + current_state.Seeding].sum())

                        # Assign the probabilities for A1
                        new_orders = pre_orders.copy()
                        new_orders["prob"] *= (num * denom1)
                        new_orders["order"] = append_to_int_order(
                            new_orders["order"],
                            numbers=list(pre_state),
                            new_event=new_event)
                        A[2][current_state] = np.append(
                            A[2][current_state],
                            new_orders
                        )

                    if met_terminal:
                        denom2 = 1 / \
                            (obs1 - diag_unpaired[current_state.PT.data])
                        start_factor = obs2 * denom2

                        # all probabilities to reach current_state after
                        # the first observation are at least the ones to
                        # reach it after the second observation times
                        # the start factor
                        AM[1][current_state] = A[2][current_state].copy()
                        AM[1][current_state]["prob"] *= start_factor

                        for pre_state, pre_orders in AM[0].items():
                            # if current_state is mt terminal, it is
                            # possible that the same holds for a
                            # prestate.
                            # Then we need to calculate how we can get
                            # from pre_state to current_state

                            # Skip pre_state if it is not a subset of
                            # current_state
                            if not pre_state <= current_state:
                                continue

                            # get the position of the new 1
                            diff = current_state ^ pre_state
                            new_event = tuple(diff)[0]

                            # Get the numerator
                            num = np.exp(self.log_theta[
                                diff.events[0],
                                current_state.PT_events].sum())

                            # get the orders that are coming from
                            # pre_state
                            new_orders = append_to_int_order(
                                my_int=pre_orders["order"],
                                numbers=list(pre_state),
                                new_event=new_event)

                            # add to the probs of these orders the
                            # prob to reach current_state with tau2
                            AM[1][current_state]["prob"][
                                np.isin(AM[1][current_state]["order"],
                                        new_orders)] \
                                += pre_orders["prob"] \
                                * num * denom2

                        # Now I have the two dicts A1[2][current_state]
                        # and A2[1][current_state] with possible paths
                        # to get to current_state. I can kick out some
                        # of them, because I am only interested in those
                        # orders that stand a chance to be maximal
                        A[2][current_state], AM[1][current_state] = \
                            tuple_max(
                                A[2][current_state],
                                AM[1][current_state])

                else:  # seeding has not happened yet

                    # initialize empty numpy struct array for probs and
                    # orders to reach current_state
                    A[2][current_state] = np.empty([0], dtype=order_type)

                    denom = 1 / (np.exp(self.obs1[
                        current_state.PT_events,].sum()) -
                        diag_paired[current_state.data])

                    for pre_state, pre_orders in A[0].items():

                        # Skip pre_state if it is not a subset of
                        # current_state
                        if not pre_state <= current_state:
                            continue

                        # get the position of the new 1
                        diff = current_state ^ pre_state
                        new_event = tuple(diff)[0]

                        # get the numerator
                        num = np.exp(self.log_theta[
                            diff.events[0],
                            current_state.PT_events].sum())

                        # Assign the probabilities for A1
                        new_orders = pre_orders.copy()
                        new_orders["prob"] *= num * denom
                        new_orders["order"] = append_to_int_order(
                            my_int=append_to_int_order(
                                my_int=new_orders["order"],
                                numbers=list(pre_state),
                                new_event=new_event
                            ),
                            numbers=list(pre_state) + [new_event],
                            new_event=new_event + 1
                        )
                        A[2][current_state] = np.append(
                            A[2][current_state],
                            new_orders)

                    # just keep the most like order to reach
                    # current_state
                    A[2][current_state] = A[2][current_state][
                        [np.argmax(A[2][current_state]["prob"])]]

            # remove the orders and probs that we do not need anymore
            A.popleft()
            AM.popleft()

        bin_state = RestrMetState((1 << k) - 1, restrict=state)
        arg_max = np.argmax(AM[0][bin_state]["prob"])
        o, p = AM[0][bin_state][arg_max]
        p *= np.exp(self.obs1[bin_state.PT_events + bin_state.Seeding,].sum())
        return int_to_order(o, np.nonzero(state.to_seq())[0].tolist()), p

    def _likeliest_order_unknown(
        self, state: MetState, verbose: bool = False
    ) -> tuple[tuple[int, ...], float]:

        k = len(state)
        if not state.reachable:
            raise ValueError("This state is not reachable by mhn.")

        diag_paired = self._get_diag_paired(state=state)
        diag_unpaired_pt = self._get_diag_unpaired(
            state=state.PT_S, seeding=False)
        diag_unpaired_mt = self._get_diag_unpaired(
            state=state.MT, seeding=True)

        # In A1[i][state][order], the probabilities to reach a state
        # with a given order are stored. Here, i can be 0, 1 or 2, where
        # A1[2] holds the states that have n_events events and A1[1] and
        # A1[0] hold the ones with 1 and 2 events less, respectively.

        order_type = [("order", int), ("prob", float)]
        # get there with before any observation
        A = deque([
            dict(),
            {RestrMetState(0, restrict=state): np.array(
                [(0, 1 / (1 - diag_paired[0]))],
                dtype=order_type)}])
        # get there after PT observation
        AP = deque([dict()])
        # get there after MT observation
        AM = deque([dict()])

        for n_events in range(1, k + 1):
            # create dicts to hold the probs and orders to reach states
            # with n_events events
            A.append(dict())
            AP.append(dict())
            AM.append(dict())

            # iterate over all states with n_events events
            for current_state in bits_fixed_n(n=n_events, k=k):

                if verbose:
                    print(
                        f"{n_events:3}/{k:3}, {len(A[2]):10}, {sum(len(x) for x in A[2].values()):10}", end="\r")

                # check whether state is reachable
                if not reachable(bin_state=current_state, state=state.to_seq(),
                                 n=self.n):
                    continue

                current_state = RestrMetState(
                    current_state, restrict=state)

                # whether seeding has happened
                if k - 1 in current_state:

                    # Does the pt/mt part fit the observation?
                    pt_terminal = state.PT_events == current_state.PT_events
                    mt_terminal = state.MT_events == current_state.MT_events

                    # initialize empty numpy struct array for probs and
                    # orders to reach current_state
                    A[2][current_state] = np.empty([0], dtype=order_type)

                    obs1 = np.exp(self.obs1[
                        current_state.PT_events + current_state.Seeding,].sum())
                    obs2 = np.exp(self.obs2[
                        current_state.MT_events + current_state.Seeding,].sum())

                    denom1 = 1 / \
                        (obs1 + obs2 - diag_paired[current_state.data])

                    # iterate over all previous states
                    for pre_state, pre_orders in A[1].items():

                        # Skip pre_state if it is not a subset of
                        # current_state
                        if not pre_state <= current_state:
                            continue

                        # get the position of the new 1
                        diff = current_state ^ pre_state
                        new_event = tuple(diff)[0]

                        # whether new event is pt
                        if len(diff.PT_events) > 0:  # new event is pt
                            num = np.exp(self.log_theta[
                                diff.PT_events,
                                current_state.PT_events].sum())
                        else:  # new event is met or seeding
                            num = np.exp(self.log_theta[
                                diff.MT_events or diff.Seeding,
                                current_state.MT_events
                                + current_state.Seeding].sum())

                        # Assign the probabilities for A1
                        new_orders = pre_orders.copy()
                        new_orders["prob"] *= (num * denom1)
                        new_orders["order"] = append_to_int_order(
                            new_orders["order"],
                            numbers=list(pre_state),
                            new_event=new_event)
                        A[2][current_state] = np.append(
                            A[2][current_state],
                            new_orders
                        )

                    if mt_terminal:

                        denom2 = 1 / \
                            (obs1 - diag_unpaired_pt[current_state.PT.data])
                        start_factor = obs2 * denom2

                        # all probabilities to reach after MT obs are at
                        # least the ones to reach before MT obs times
                        # the start factor
                        AM[1][current_state] = A[2][current_state].copy()
                        AM[1][current_state]["prob"] *= start_factor

                        for pre_state, pre_orders in AM[0].items():
                            # if current_state is mt terminal, it is
                            # possible that the same holds for a
                            # prestate.
                            # Then we need to calculate how we can get
                            # from pre_state to current_state

                            # Skip pre_state if it is not a subset of
                            # current_state
                            if not pre_state <= current_state:
                                continue

                            # get the position of the new 1
                            diff = current_state ^ pre_state
                            new_event = tuple(diff)[0]

                            # Get the numerator
                            num = np.exp(self.log_theta[
                                diff.events[0],
                                current_state.PT_events].sum())

                            # get the orders that are coming from
                            # pre_state
                            new_orders = append_to_int_order(
                                my_int=pre_orders["order"],
                                numbers=list(pre_state),
                                new_event=new_event)

                            # add to the probs of these orders the
                            # prob to reach current_state
                            AM[1][current_state]["prob"][
                                np.isin(AM[1][current_state]["order"],
                                        new_orders)] \
                                += AM[0][pre_state]["prob"] \
                                * num * denom2

                    if pt_terminal:

                        denom2 = 1 / \
                            (obs2 - diag_unpaired_mt[current_state.MT.data])
                        start_factor = obs1 * denom2

                        # all probabilities to reach after PT obs are at
                        # least the ones to reach before PT obs times
                        # the start factor
                        AP[1][current_state] = A[2][current_state].copy()
                        AP[1][current_state]["prob"] *= start_factor

                        for pre_state, pre_orders in AP[0].items():
                            # if current_state is pt_terminal, it is
                            # possible that the same holds for a
                            # prestate.
                            # Then we need to calculate how we can get
                            # from pre_state to current_state

                            # Skip pre_state if it is not a subset of
                            # current_state
                            if not pre_state <= current_state:
                                continue

                            # get the position of the new 1
                            diff = current_state ^ pre_state
                            new_event = tuple(diff)[0]

                            # Get the numerator
                            num = np.exp(self.log_theta[
                                diff.events[0],
                                current_state.MT_events
                                + current_state.Seeding].sum())

                            # get the orders that are coming from
                            # pre_state
                            new_orders = append_to_int_order(
                                my_int=pre_orders["order"],
                                numbers=list(pre_state),
                                new_event=new_event)

                            # add to the probs of these orders the
                            # prob to reach current_state
                            AP[1][current_state]["prob"][
                                np.isin(AP[1][current_state]["order"],
                                        new_orders)] \
                                += AP[0][pre_state]["prob"] \
                                * num * denom2

                    # Now I have possibly three dicts
                    # A[2][current_state], AP[2][current_state] and
                    # AM[1][current_state] with possible paths to get to
                    # current_state. I can kick out some of them,
                    # because I am only interested in those orders that
                    # stand a chance to be maximal
                    if pt_terminal and mt_terminal:
                        A[2][current_state], AP[1][current_state], \
                            AM[1][current_state] = \
                            triple_max(
                                A[2][current_state],
                                AP[1][current_state],
                                AM[1][current_state])
                    elif pt_terminal:
                        A[2][current_state], AP[1][current_state] = \
                            tuple_max(
                                A[2][current_state],
                                AP[1][current_state])
                    elif mt_terminal:
                        A[2][current_state], AM[1][current_state] = \
                            tuple_max(
                                A[2][current_state],
                                AM[1][current_state])

                else:  # seeding has not happened yet

                    # initialize empty numpy struct array for probs and
                    # orders to reach current_state
                    A[2][current_state] = np.empty([0], dtype=order_type)

                    denom = 1 / (np.exp(self.obs1[
                        current_state.PT_events,].sum()) -
                        diag_paired[current_state.data])

                    for pre_state, pre_orders in A[0].items():

                        # Skip pre_state if it is not a subset of
                        # current_state
                        if not pre_state <= current_state:
                            continue

                        # get the position of the new 1
                        diff = current_state ^ pre_state
                        new_event = tuple(diff)[0]

                        # get the numerator
                        num = np.exp(self.log_theta[
                            diff.events[0],
                            current_state.PT_events].sum())

                        # Assign the probabilities for A1
                        new_orders = pre_orders.copy()
                        new_orders["prob"] *= num * denom
                        new_orders["order"] = append_to_int_order(
                            my_int=append_to_int_order(
                                my_int=new_orders["order"],
                                numbers=list(pre_state),
                                new_event=new_event
                            ),
                            numbers=list(pre_state) + [new_event],
                            new_event=new_event + 1
                        )
                        A[2][current_state] = np.append(
                            A[2][current_state],
                            new_orders)

                    # just keep the most like order to reach
                    # current_state
                    A[2][current_state] = A[2][current_state][
                        [np.argmax(A[2][current_state]["prob"])]]

            # remove the orders and probs that we do not need anymore
            A.popleft()
            AP.popleft()
            AM.popleft()

        bin_state = RestrMetState((1 << k) - 1, restrict=state)
        AP[0][bin_state]["prob"] *= np.exp(self.obs2[
            bin_state.MT_events + bin_state.Seeding,].sum())
        AM[0][bin_state]["prob"] *= np.exp(self.obs1[
            bin_state.PT_events + bin_state.Seeding,].sum())

        arg_max = np.argmax(AP[0][bin_state]["prob"] +
                            AM[0][bin_state]["prob"])
        o, p = AP[0][bin_state][arg_max]["order"], \
            AP[0][bin_state][arg_max]["prob"] + \
            AM[0][bin_state][arg_max]["prob"]
        return int_to_order(o, np.nonzero(state.to_seq())[0].tolist()), p

    def _likeliest_order_sync(self, state: MetState
                              ) -> tuple[tuple[int, ...], float]:
        """Returns the most probable order for a coupled observation
        consisting of PT and Met if they were observed at the same time

        Args:
            state (np.array): state describing the coupled observation,
            shape (2*n + 1).

        Returns:
            tuple[tuple[int, ...], float]: most probable order and its
            probability
        """

        k = len(state)

        if not state.reachable:
            raise ValueError("This state is not reachable by mhn.")

        diag_paired = self._get_diag_paired(state=state)

        # In A[i][state], the max. probability to reach a state and its
        # order are stored. Here, i can be 0, 1 or 2, where A[2]
        # holds the states that have n_events events and A[1] and A[0]
        # hold the ones with 1 and 2 events less, respectively.
        A = deque([
            dict(),
            {RestrMetState(0, restrict=state): [0, 1 / (1 - diag_paired[0])]}
        ])

        for n_events in range(1, k + 1):
            # create dicts to hold the probs and orders to reach states
            # with n_events events
            A.append(dict())

            # iterate over all states with n_events events
            for current_state in bits_fixed_n(n=n_events, k=k):

                # check whether state is reachable
                if not reachable(
                        bin_state=current_state, state=state.to_seq(),
                        n=self.n):
                    continue

                current_state = RestrMetState(
                    current_state, restrict=state)
                # initialize empty numpy struct array for probs and
                # orders to reach current_state
                A[2][current_state] = [-1, -1.]

                # whether seeding has happened
                if k - 1 in current_state:

                    # iterate over all previous states
                    for pre_state, pre_order in A[1].items():

                        # Skip pre_state if it is not a subset of
                        # current_state

                        if not pre_state <= current_state:
                            continue

                        # get difference of pre_state and current_state
                        diff = current_state ^ pre_state
                        new_event = tuple(diff)[0]

                        # whether new event is pt
                        if len(diff.PT) > 0:  # new event is pt
                            num = np.exp(self.log_theta[
                                diff.events[0],
                                current_state.PT_events].sum())
                        else:  # new event is met
                            num = np.exp(self.log_theta[
                                diff.MT_events or diff.Seeding,
                                current_state.MT_events
                                + current_state.Seeding].sum())

                        if pre_order[1] * num > A[2][current_state][1]:
                            A[2][current_state][1] = pre_order[1] * num
                            A[2][current_state][0] = append_to_int_order(
                                pre_order[0],
                                numbers=list(pre_state),
                                new_event=new_event)

                    obs1 = np.exp(self.obs1[
                        current_state.PT_events
                        + current_state.Seeding,].sum())
                    obs2 = np.exp(self.obs2[
                        current_state.MT_events
                        + current_state.Seeding,].sum())
                    A[2][current_state][1] /= \
                        (obs1 + obs2 - diag_paired[current_state.data])

                else:
                    # seeding has not happened yet

                    for pre_state, pre_order in A[0].items():

                        # Skip pre_state if it is not a subset of
                        # current_state
                        if not pre_state <= current_state:
                            continue

                        # get the position of the new 1
                        diff = current_state ^ pre_state
                        new_event = tuple(diff)[0]

                        # get the numerator
                        num = np.exp(self.log_theta[
                            diff.events[0],
                            current_state.PT_events].sum())

                        if pre_order[1] * num > A[2][current_state][1]:
                            A[2][current_state][1] = pre_order[1] * num
                            A[2][current_state][0] = append_to_int_order(
                                append_to_int_order(
                                    my_int=pre_order[0],
                                    numbers=list(pre_state),
                                    new_event=new_event
                                ),
                                numbers=list(pre_state) + [new_event],
                                new_event=new_event + 1)
                    A[2][current_state][1] /= \
                        (np.exp(self.obs1[current_state.PT_events,].sum())
                         - diag_paired[current_state.data])

            # remove the orders and probs that we do not need anymore
            A.popleft()

        final = RestrMetState((1 << k) - 1, restrict=state)
        o, p = A[1][final]

        obs1 = np.exp(self.obs1[final.PT_events + final.Seeding,].sum())
        obs2 = np.exp(self.obs2[final.MT_events + final.Seeding,].sum())

        p *= (obs1 + obs2)
        return int_to_order(o, np.nonzero(state.to_seq())[0].tolist()), p

    def _likelihood_pt_mt_timed(self, order_1: np.array, order_2: np.array
                                ) -> float:
        """ Compute the likelihood of two orders of events happening
        before the first and the second observation

        Args:
            order_1 (np.array): Order of events (2i and 2i+1 encode the
            ith events happening in PT and Met respectively) that have
            happened when the first observation has been made. Note that
            these do not correspond to the actual PT observation, as it
            is possible that events have happened in the metastasis that
            are not visible in the PT observation.
            order_2 (np.array): Order of events (2i and 2i+1 encode the
            ith events happening in PT and Met respectively) that have
            happened when the second observation has been made. Note
            that these do not correspond to the actual Metobservation,
            as it is possible that events have happened in the primary
            tumor that are not visible in the Met observation.

        Returns:
            float: likelihood of these two orders happening
        """
        # translate first observation to state
        state = MetState(order_1, size=2 * self.n + 1)
        diag = self._get_diag_paired(state=state)

        p = 1 / (1 - diag[0])

        current_state = RestrMetState(0, restrict=state)

        for i, e in enumerate(order_1):
            if not current_state.Seeding:
                # if the seeding has not happened yet, every second
                # event is just the second part of the joint development
                if i % 2:
                    continue
                if e == 2 * self.n:  # seeding
                    current_state.add(len(state) - 1)
                    p *= (np.exp(self.log_theta[
                        self.n, current_state.PT_events
                        + current_state.Seeding].sum())
                        / (np.exp(self.obs1[
                            current_state.PT_events
                            + current_state.Seeding,].sum())
                           + np.exp(self.obs2[
                               current_state.MT_events
                               + current_state.Seeding,].sum())
                           - diag[current_state.data]))
                else:
                    _event = list(state).index(e)
                    current_state.add(_event)
                    current_state.add(_event + 1)
                    p *= (np.exp(self.log_theta[
                        e // 2,
                        current_state.PT_events + current_state.Seeding
                    ].sum())
                        / (np.exp(self.obs1[
                            current_state.PT_events + current_state.Seeding,
                        ].sum())
                        - diag[current_state.data]))
            else:  # seeded
                current_state.add(list(state).index(e))
                if not e % 2:  # PT event
                    p *= (np.exp(self.log_theta[
                        e // 2, current_state.PT_events].sum())
                        / (np.exp(self.obs1[
                            current_state.PT_events + current_state.Seeding,
                        ].sum())
                        + np.exp(self.obs2[
                            current_state.MT_events + current_state.Seeding,
                        ].sum())
                        - diag[current_state.data]))
                else:  # Met event
                    p *= (np.exp(self.log_theta[
                        e // 2,
                        current_state.MT_events + current_state.Seeding].sum())
                        / (np.exp(self.obs1[
                            current_state.PT_events + current_state.Seeding,
                        ].sum())
                        + (np.exp(self.obs2[
                            current_state.MT_events + current_state.Seeding,
                        ].sum())
                            - diag[current_state.data])))

        p *= np.exp(self.obs1[current_state.PT_events +
                    current_state.Seeding,].sum())

        # reduce to met events
        state = state.MT
        for e in order_2:
            state.add(int(e // 2))
        current_state = RestrState(
            (i for i, e in enumerate(state)
             if e in current_state.MT_events + current_state.Seeding),
            restrict=state)

        diag = self._get_diag_unpaired(state=state)
        p /= (np.exp(self.obs2[current_state.events,].sum())
              - diag[current_state.data])

        for i, e in enumerate(order_2):
            e = e // 2
            current_state.add(list(state).index(e))
            p *= (np.exp(self.log_theta[e, current_state.events].sum())
                  / (np.exp(self.obs2[current_state.events,].sum())
                     - diag[current_state.data]))
            pass

        p *= np.exp(self.obs2[current_state.events,].sum())

        return p

    def _likelihood_pt_mt(self, order: tuple[int]) -> float:
        """This function returns the probability of observing a specific
        order of events after two observations (timepoint of first
        observation does not matter)

        Args:
            order (tuple[int]): Sequence of events

        Returns:
            float: Probability of observing this order.
        """
        return sum(
            self._likelihood_pt_mt_timed(o1, o2) for o1, o2 in get_combos(
                order=np.array(order), n=self.n, first_obs="PT"))

    def _likelihood_mt_pt_timed(self, order_1: np.array, order_2: np.array
                                ) -> float:
        """ Compute the likelihood of two orders of events happening
        before the first and the second observation, where the MT is
        observed first.

        Args:
            order_1 (np.array): Order of events (2i and 2i+1 encode the
            ith events happening in PT and Met respectively) that have
            happened when the first observation has been made. Note that
            these do not correspond to the actual PT observation, as it
            is possible that events have happened in the metastasis that
            are not visible in the PT observation.
            order_2 (np.array): Order of events (2i and 2i+1 encode the
            ith events happening in PT and Met respectively) that have
            happened when the second observation has been made. Note
            that these do not correspond to the actual Metobservation,
            as it is possible that events have happened in the primary
            tumor that are not visible in the Met observation.

        Returns:
            float: likelihood of these two orders happening
        """
        # translate first observation to state
        state = MetState(order_1, size=2 * self.n + 1)
        diag = self._get_diag_paired(state=state)

        p = 1 / (1 - diag[0])

        current_state = RestrMetState(0, restrict=state)

        for i, e in enumerate(order_1):
            if not current_state.Seeding:
                # if the seeding has not happened yet, every second
                # event is just the second part of the joint development
                if i % 2:
                    continue
                if e == 2 * self.n:  # seeding
                    current_state.add(len(state) - 1)
                    p *= (np.exp(self.log_theta[
                        self.n,
                        current_state.PT_events + current_state.Seeding
                    ].sum())
                        / (np.exp(self.obs1[
                            current_state.PT_events + current_state.Seeding,
                        ].sum())
                        + np.exp(self.obs2[
                            current_state.MT_events + current_state.Seeding,
                        ].sum())
                        - diag[current_state.data]))
                else:
                    _event = list(state).index(e)
                    current_state.add(_event)
                    current_state.add(_event + 1)
                    p *= (np.exp(self.log_theta[
                        e // 2, current_state.PT_events + current_state.Seeding
                    ].sum())
                        / (np.exp(self.obs1[
                            current_state.PT_events + current_state.Seeding,
                        ].sum())
                        - diag[current_state.data]))
            else:  # seeded
                current_state.add(list(state).index(e))
                if not e % 2:  # PT event
                    p *= (np.exp(self.log_theta[
                        e // 2, current_state.PT_events].sum())
                        / (np.exp(self.obs1[
                            current_state.PT_events + current_state.Seeding,
                        ].sum())
                        + np.exp(self.obs2[
                            current_state.MT_events + current_state.Seeding,
                        ].sum())
                        - diag[current_state.data]))
                else:  # Met event
                    p *= (np.exp(self.log_theta[
                        e // 2, current_state.MT_events + current_state.Seeding
                    ].sum())
                        / (np.exp(self.obs1[
                            current_state.PT_events + current_state.Seeding,
                        ].sum())
                        + (np.exp(self.obs2[
                            current_state.MT_events + current_state.Seeding,
                        ].sum())
                            - diag[current_state.data])))

        p *= np.exp(self.obs2[current_state.MT_events + current_state.Seeding,
                              ].sum())

        # reduce to pt events
        state = state.PT
        for e in order_2:
            state.add(int(e // 2))
        current_state = RestrState(
            (i for i, e in enumerate(state) if e in current_state.PT_events),
            restrict=state)

        diag = self._get_diag_unpaired(state=state, seeding=False)
        p /= (np.exp(self.obs1[current_state.events + (self.n,),].sum())
              - diag[current_state.data])

        for i, e in enumerate(order_2):
            e = e // 2
            current_state.add(list(state).index(e))
            p *= (np.exp(self.log_theta[e, current_state.events].sum())
                  / (np.exp(self.obs1[current_state.events + (self.n,),].sum())
                     - diag[current_state.data]))
            pass

        p *= np.exp(self.obs1[current_state.events + (self.n,),].sum())

        return p

    def _likelihood_mt_pt(self, order: tuple[int]) -> float:
        """This function returns the probability of observing a specific
        order of events after two observations (timepoint of first
        observation does not matter) where the MT is observed first.

        Args:
            order (tuple[int]): Sequence of events

        Returns:
            float: Probability of observing this order.
        """
        return sum(
            self._likelihood_mt_pt_timed(o1, o2) for o1, o2 in get_combos(
                order=np.array(order), n=self.n, first_obs="Met"))

    def _likelihood_unkown(self, order: tuple[int]) -> float:
        """This function returns the probability of observing a specific
        order of events after two observations where the order of PT and
        MT is unknown.

        Args:
            order (tuple[int]): Sequence of events

        Returns:
            float: Probability of observing this order.
        """
        return self._likelihood_mt_pt(order) + self._likelihood_pt_mt(order)

    def _likelihood_sync(self, order: np.array) -> float:
<<<<<<< HEAD
        state = MetState(order, size=2 * self.n + 1)
        diag = self._get_diag_paired(state=state)
=======
        state = np.zeros(2 * self.n + 1, dtype=int)
        state[order,] = 1
        diag = get_diag_paired(log_theta=self.log_theta, n=self.n, state=state)
>>>>>>> 75167f5d

        p = 1 / (1 - diag[0])
        current_state = RestrMetState(0, restrict=state)

        for i, event in enumerate(order):
            if not current_state.Seeding:
                # if the seeding has not happened yet, every second
                # event is just the second part of the joint development
                if i % 2:
                    continue
                if event == 2 * self.n:  # seeding
                    current_state.add(len(state) - 1)
                    obs1 = np.exp(
                        self.obs1[
                            current_state.PT_events + current_state.Seeding,
                        ].sum())
                    obs2 = np.exp(
                        self.obs2[
                            current_state.MT_events + current_state.Seeding,
                        ].sum())

                    p *= (np.exp(self.log_theta[
                        self.n, current_state.PT_events + current_state.Seeding
                    ].sum())
                        / (obs1 + obs2 - diag[current_state.data]))
                else:
                    _event = list(state).index(event)
                    current_state.add(_event)
                    current_state.add(_event + 1)
                    obs1 = np.exp(self.obs1[
                        current_state.PT_events,].sum())
                    p *= (np.exp(self.log_theta[
                        event // 2, current_state.PT_events].sum())
                        / (obs1 - diag[current_state.data]))
            else:
                current_state.add(list(state).index(event))
                obs1 = np.exp(self.obs1[
                    current_state.PT_events + current_state.Seeding,].sum())
                obs2 = np.exp(self.obs2[
                    current_state.MT_events + current_state.Seeding,].sum())
                p *= (np.exp(self.log_theta[
                    event // 2,
                    current_state.MT_events + current_state.Seeding
                    if event % 2 else
                    current_state.PT_events
                ].sum())
                    / (obs1 + obs2 - diag[current_state.data]))
        obs1 = np.exp(self.obs1[
            current_state.PT_events + current_state.Seeding,].sum())
        obs2 = np.exp(self.obs2[
            current_state.MT_events + current_state.Seeding,].sum())
        p *= (obs1 + obs2)
        return p

    def simulate(self, timepoint: int) -> tuple[np.array, float]:
        """This function simulates one sample according to the metMHN.

        Args:
            timepoint (int): At which timepoint to stop the simulation,
            t_1 or t_2. Must be either 1 or 2.

        Returns:
            np.array: Binary state of the sample.
            float: timepoint of observation.
        """
        n = self.log_theta.shape[0]
        events = np.arange(n, dtype=int)
        state = np.zeros(n, dtype=int)
        order = list()
        if timepoint not in [1, 2]:
            raise ValueError("tau must be either 1 or 2.")
        t_obs = np.random.exponential(1 / self.tau1)
        if timepoint == 2:
            t_obs += np.random.exponential(1 / self.tau2)
        t = np.random.exponential(-1 /
                                  self._get_diag_unpaired(state=state)[-1])
        while t < t_obs:
            probs = [
                np.exp(self.log_theta[
                    e, events[state.astype(bool)]].sum()
                    + self.log_theta[e, e])
                for e in events[~state.astype(bool)]]
            ps = sum(probs)
            probs = [p / ps for p in probs]
            e = np.random.choice(events[~state.astype(bool)], p=probs)
            state[e] = 1
            order.append(e)
            if state.sum() == n:
                break
<<<<<<< HEAD
            t += np.random.exponential(
                -1 / self._get_diag_unpaired(state=state)[-1])
        return order, t_obs
=======
            t += np.random.exponential(-1 /
                                       self.get_diag_unpaired(state=state)[-1])
        return order, t_obs


if __name__ == "__main__":
    import pandas as pd

    log_theta = pd.read_csv(
        R"C:\Users\Hu\Code\metmhn-analyses\2024-01-metmhn-paper\data\luad\luad_g14_0005.csv", index_col=0)
    obs1 = log_theta.iloc[0].to_numpy()
    obs2 = log_theta.iloc[1].to_numpy()

    log_theta = log_theta.drop(index=[0, 1]).to_numpy()
    mmhn = MetMHN(log_theta=log_theta, obs1=obs1, obs2=obs2)
    state = np.zeros(2 * mmhn.n + 1, dtype=int)
    state[[56, 32, 6, 0]] = 1

    print(mmhn.likeliest_order(state, met_status="isPaired", first_obs="Met"))
    # print(mmhn._likeliest_order_pt_mt(state))
    print(mmhn._likelihood_mt_pt((56, 32, 6, 0)))
    # print(get_combos(np.array([0, 1, 42, 2]), n=mmhn.n, first_obs="Met"))
    # print(mmhn._likelihood_mt_pt_timed(np.array([ 0,  1, 42,  2]), np.array([])))
>>>>>>> 75167f5d
<|MERGE_RESOLUTION|>--- conflicted
+++ resolved
@@ -1650,14 +1650,8 @@
         return self._likelihood_mt_pt(order) + self._likelihood_pt_mt(order)
 
     def _likelihood_sync(self, order: np.array) -> float:
-<<<<<<< HEAD
         state = MetState(order, size=2 * self.n + 1)
         diag = self._get_diag_paired(state=state)
-=======
-        state = np.zeros(2 * self.n + 1, dtype=int)
-        state[order,] = 1
-        diag = get_diag_paired(log_theta=self.log_theta, n=self.n, state=state)
->>>>>>> 75167f5d
 
         p = 1 / (1 - diag[0])
         current_state = RestrMetState(0, restrict=state)
@@ -1747,32 +1741,6 @@
             order.append(e)
             if state.sum() == n:
                 break
-<<<<<<< HEAD
             t += np.random.exponential(
                 -1 / self._get_diag_unpaired(state=state)[-1])
-        return order, t_obs
-=======
-            t += np.random.exponential(-1 /
-                                       self.get_diag_unpaired(state=state)[-1])
-        return order, t_obs
-
-
-if __name__ == "__main__":
-    import pandas as pd
-
-    log_theta = pd.read_csv(
-        R"C:\Users\Hu\Code\metmhn-analyses\2024-01-metmhn-paper\data\luad\luad_g14_0005.csv", index_col=0)
-    obs1 = log_theta.iloc[0].to_numpy()
-    obs2 = log_theta.iloc[1].to_numpy()
-
-    log_theta = log_theta.drop(index=[0, 1]).to_numpy()
-    mmhn = MetMHN(log_theta=log_theta, obs1=obs1, obs2=obs2)
-    state = np.zeros(2 * mmhn.n + 1, dtype=int)
-    state[[56, 32, 6, 0]] = 1
-
-    print(mmhn.likeliest_order(state, met_status="isPaired", first_obs="Met"))
-    # print(mmhn._likeliest_order_pt_mt(state))
-    print(mmhn._likelihood_mt_pt((56, 32, 6, 0)))
-    # print(get_combos(np.array([0, 1, 42, 2]), n=mmhn.n, first_obs="Met"))
-    # print(mmhn._likelihood_mt_pt_timed(np.array([ 0,  1, 42,  2]), np.array([])))
->>>>>>> 75167f5d
+        return order, t_obs