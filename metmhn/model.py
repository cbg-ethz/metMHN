--- conflicted
+++ resolved
@@ -900,13 +900,8 @@
                                 current_state.PT].sum())
                         else:  # new event is met
                             num = np.exp(self.log_theta[
-<<<<<<< HEAD
-                                new_event,
-                                current_state.MT].sum())
-=======
                                 diff.MT or diff.Seeding,
                                 current_state.MT + current_state.Seeding].sum())
->>>>>>> a0c95774
 
                         if pre_order[1] * num > A[2][current_state][1]:
                             A[2][current_state][1] = pre_order[1] * num
@@ -946,20 +941,11 @@
                             A[2][current_state][0] = append_to_int_order(
                                 append_to_int_order(
                                     my_int=pre_order[0],
-<<<<<<< HEAD
-                                    numbers=pre_state,
-                                    new_event=new_event
-                                ),
-                                numbers=chain(pre_state, [new_event]),
-                                new_event=new_event + 1)
-
-=======
                                     numbers=list(pre_state),
                                     new_event=new_event
                                 ),
                                 numbers=list(pre_state) + [new_event],
                                 new_event=new_event + 1)
->>>>>>> a0c95774
                     A[2][current_state][1] /= \
                         (np.exp(self.obs1[current_state.PT,].sum())
                          - diag_paired[current_state.data])
@@ -967,19 +953,11 @@
             # remove the orders and probs that we do not need anymore
             A.popleft()
 
-<<<<<<< HEAD
-        bin_state = RestrMetState(int("1" * k, base=2), restrict=state)
-        o, p = A[1][bin_state]
-
-        obs1 = np.exp(self.obs1[chain(bin_state.PT, bin_state.Seeding)].sum())
-        obs2 = np.exp(self.obs2[bin_state.MT].sum())
-=======
         final = RestrMetState((1 << k) - 1, restrict=state)
         o, p = A[1][final]
 
         obs1 = np.exp(self.obs1[final.PT + final.Seeding,].sum())
         obs2 = np.exp(self.obs2[final.MT + final.Seeding,].sum())
->>>>>>> a0c95774
 
         p *= (obs1 + obs2)
         return int_to_order(o, np.nonzero(state.to_seq())[0].tolist()), p
